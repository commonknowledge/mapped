--- conflicted
+++ resolved
@@ -5,33 +5,22 @@
 authors = ["Your Name <you@example.com>"]
 
 [tool.poetry.dependencies]
-<<<<<<< HEAD
 # TODO: Revert to <3.13 once this issue is fixed (for us the error is in pyairtable):
 # https://stackoverflow.com/questions/78593700/langchain-community-langchain-packages-giving-error-missing-1-required-keywor
 python = ">3.11,<=3.12.3"
-Django = "4.2.11"
-=======
-python = "^3.9"
 Django = "4.2.17"
->>>>>>> c4f11701
 django-bootstrap5 = "^22.1"
 django-environ = "^0.9.0"
 django-libsass = "^0.9"
 requests-cache = "^0.9.6"
 Pillow = "^10.3.0"
 python-magic = "^0.4.27"
-<<<<<<< HEAD
 tqdm = "^4.64.1"
-=======
-tqdm = "^4.66.3"
-pandas = "^1.5.1"
->>>>>>> c4f11701
 openpyxl = "^3.0.10"
 mysoc-dataset = "^0.3.0"
 django-jsonform = "^2.15.0"
 lxml = "^4.9.2"
 beautifulsoup4 = "^4.11.1"
-<<<<<<< HEAD
 django-polymorphic = "^3.1.0"
 pyairtable = "^2.3.3"
 psycopg = "^3.1.18"
@@ -77,15 +66,6 @@
 
 [tool.poetry.dev-dependencies]
 django-debug-toolbar = "^4.3"
-=======
-mailchimp-marketing = {git = "https://github.com/mailchimp/mailchimp-marketing-python.git"}
-geopandas = "^0.14.4"
-pyarrow = "^16.1.0"
-numpy = "1.26.4"
-
-[tool.poetry.dev-dependencies]
-django-debug-toolbar = "^3.7.0"
->>>>>>> c4f11701
 black = "^24.3.0"
 coverage = "^6.5.0"
 flake8 = "^6.1.0"
