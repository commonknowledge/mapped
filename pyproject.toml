[tool.poetry]
name = "local-intelligence-hub"
version = "0.1.0"
description = ""
authors = ["Your Name <you@example.com>"]

[tool.poetry.dependencies]
python = ">=3.9,<3.13"
Django = "4.2.10"
django-bootstrap5 = "^22.1"
django-environ = "^0.9.0"
psycopg2 = "^2.9.3"
django-libsass = "^0.9"
requests-cache = "^0.9.6"
Pillow = "^10.2.0"
python-magic = "^0.4.27"
tqdm = "^4.64.1"
pandas = "^1.5.1"
openpyxl = "^3.0.10"
mysoc-dataset = "^0.3.0"
django-jsonform = "^2.15.0"
lxml = "^4.9.2"
beautifulsoup4 = "^4.11.1"
<<<<<<< HEAD
django-polymorphic = "^3.1.0"
pyairtable = "^2.3.0.post1"
procrastinate = {version = "2.0.0b4", extras = ["django"]}
psycopg = "^3.1.18"
aiopg = "^1.4.0"
=======
strawberry-graphql-django = "^0.32.1"
strawberry-django-auth = "^0.376.5"
django-cors-headers = "^4.3.1"
>>>>>>> 27d950df

[tool.poetry.dev-dependencies]
django-debug-toolbar = "^3.7.0"
black = "^22.8.0"
coverage = "^6.5.0"
flake8 = "^5.0.4"
isort = "^5.10.1"

[build-system]
requires = ["poetry-core>=1.0.0"]
build-backend = "poetry.core.masonry.api"

[tool.isort]
profile = "black"
default_section = "THIRDPARTY"
known_first_party = "hub"
known_django = "django"
sections = ["FUTURE", "STDLIB", "DJANGO", "THIRDPARTY", "FIRSTPARTY", "LOCALFOLDER"]
extend_skip = ["migrations"]<|MERGE_RESOLUTION|>--- conflicted
+++ resolved
@@ -21,17 +21,14 @@
 django-jsonform = "^2.15.0"
 lxml = "^4.9.2"
 beautifulsoup4 = "^4.11.1"
-<<<<<<< HEAD
 django-polymorphic = "^3.1.0"
 pyairtable = "^2.3.0.post1"
 procrastinate = {version = "2.0.0b4", extras = ["django"]}
 psycopg = "^3.1.18"
 aiopg = "^1.4.0"
-=======
 strawberry-graphql-django = "^0.32.1"
 strawberry-django-auth = "^0.376.5"
 django-cors-headers = "^4.3.1"
->>>>>>> 27d950df
 
 [tool.poetry.dev-dependencies]
 django-debug-toolbar = "^3.7.0"
