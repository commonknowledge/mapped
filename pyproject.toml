--- conflicted
+++ resolved
@@ -33,11 +33,8 @@
 whitenoise = "^6.6.0"
 setuptools = "^69.1.1"
 uvicorn = "^0.27.1"
-<<<<<<< HEAD
 strawberry-graphql = {extras = ["asgi"], version = "^0.220.0"}
-=======
 pandas = "^2.2.1"
->>>>>>> 102b1f58
 
 [tool.poetry.dev-dependencies]
 django-debug-toolbar = "^3.7.0"
