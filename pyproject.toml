--- conflicted
+++ resolved
@@ -56,14 +56,11 @@
 procrastinate = {extras = ["django"], version = "^2.3.0"}
 googlemaps = "^4.10.0"
 country-converter = "^1.2"
-<<<<<<< HEAD
 google-api-python-client = "^2.133.0"
 google-auth-httplib2 = "^0.2.0"
 google-auth-oauthlib = "^1.2.0"
-=======
 django-codemirror2 = "^0.2"
 wagtail-color-panel = "^1.5.0"
->>>>>>> b8030d2f
 
 [tool.poetry.dev-dependencies]
 django-debug-toolbar = "^4.3"
