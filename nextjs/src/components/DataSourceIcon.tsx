import { FieldDefinition } from "@/__generated__/graphql";
import { twMerge } from "tailwind-merge";
import { File } from "lucide-react";
import { externalDataSourceOptions } from "@/lib/data";

export function DataSourceFieldLabel({ label, fieldDefinition, crmType, className, source }: {
  label?: string,
  fieldDefinition?: FieldDefinition,
  crmType: string,
  className?: string,
  source?: string
}) {
  return <span className={twMerge(
    'rounded-sm bg-meepGray-700 inline-flex gap-1 justify-start items-center overflow-hidden text-ellipsis text-nowrap',
     className
    )}>
    <span className='px-2 py-1 inline-flex gap-2 items-center'>
      <DataSourceIcon crmType={crmType} className={"inline-block w-5"} />
      <span className='font-IBMPlexMono !text-white'>
        {label || fieldDefinition?.label || fieldDefinition?.value || "Unknown field"}
      </span>
    </span>
    {!!source && (
      <span className='px-2 py-1 text-xs text-meepGray-400 bg-meepGray-600'>
        {source}
      </span>
    )}
  </span>
}

export function DataSourceIcon({
  crmType,
  className ='w-4',
}: {
  crmType?: string // keyof typeof externalDataSourceOptions,
  className?: string
}) { 
  const option = externalDataSourceOptions[
    // @ts-ignore
    crmType
  ]
  if (crmType && !!option) {
<<<<<<< HEAD
    const Icon = option[mode]
    if (Icon) {
      return <Icon className={className} />
    }
=======
    const Icon = option.logo
    return <Icon className={className} />
>>>>>>> 3176723a
  }
  return <File className={className} />
}<|MERGE_RESOLUTION|>--- conflicted
+++ resolved
@@ -40,15 +40,10 @@
     crmType
   ]
   if (crmType && !!option) {
-<<<<<<< HEAD
-    const Icon = option[mode]
+    const Icon = option.logo
     if (Icon) {
       return <Icon className={className} />
     }
-=======
-    const Icon = option.logo
-    return <Icon className={className} />
->>>>>>> 3176723a
   }
   return <File className={className} />
 }