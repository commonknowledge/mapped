--- conflicted
+++ resolved
@@ -179,7 +179,6 @@
             {allowMapping && (
               <>
                 <table className='w-full'>
-<<<<<<< HEAD
                   <tbody>
                     {fields.map((field, index) => (
                       <tr key={field.id} className='flex flex-row'>
@@ -252,78 +251,6 @@
                       </tr>
                     ))}
                   </tbody>
-=======
-                  {fields.map((field, index) => (
-                    <tr key={field.id} className='flex flex-row'>
-                      <td className="w-1/2 grow-0  flex flex-row items-center justify-stretch">
-                        <Button
-                          className="flex-shrink"
-                          onClick={() => {
-                            remove(index);
-                          }}
-                        >
-                          <X />
-                        </Button>
-                        <SourcePathSelector
-                          focusOnMount={form.watch(`updateMapping.${index}.source`) === "?"}
-                          sources={sources}
-                          value={{
-                            source: form.watch(`updateMapping.${index}.source`),
-                            sourcePath: form.watch(`updateMapping.${index}.sourcePath`),
-                          }}
-                          setValue={(source, sourcePath) => {
-                            form.setValue(`updateMapping.${index}.source`, source);
-                            form.setValue(
-                              `updateMapping.${index}.sourcePath`,
-                              sourcePath,
-                            );
-                          }}
-                        />
-                      </td>
-                      <td className="w-1/2 shrink-0 flex flex-row items-center justify-stretch">
-                        <ArrowRight className="flex-shrink-0" /> 
-                        <FormField
-                          control={form.control}
-                          name={`updateMapping.${index}.destinationColumn`}
-                          render={({ field }) => (
-                            <>
-                            {fieldDefinitions?.length ? (
-                              <Select
-                                {...field}
-                                required
-                                onValueChange={field.onChange}
-                              >
-                                <SelectTrigger className={twMerge(field.value && 'pl-1')}>
-                                  <SelectValue aria-label={data.updateMapping?.[index]?.destinationColumn} placeholder={`Choose field to update`} />
-                                </SelectTrigger>
-                                <SelectContent>
-                                  <SelectGroup>
-                                    <SelectLabel>Choose a field to update</SelectLabel>
-                                    {fieldDefinitions?.map((field) => (
-                                      <SelectItem key={field.value} value={field.value}>
-                                        <DataSourceFieldLabel
-                                          fieldDefinition={field}
-                                          connectionType={connectionType}
-                                        />
-                                      </SelectItem>
-                                    ))}
-                                  </SelectGroup>
-                                </SelectContent>
-                              </Select>
-                            ) : (
-                              <Input
-                                className="flex-shrink-0 flex-grow"
-                                placeholder="Field to update"
-                                {...field}
-                                required
-                              />
-                            )}
-                          </>
-                        )} />
-                      </td>
-                    </tr>
-                  ))}
->>>>>>> f792eeb9
                 </table>
                 <Button
                   type="button"
