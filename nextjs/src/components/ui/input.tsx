import * as React from "react";

import { cn } from "@/lib/utils";

export interface InputProps
  extends React.InputHTMLAttributes<HTMLInputElement> {}

const Input = React.forwardRef<HTMLInputElement, InputProps>(
  ({ className, type, ...props }, ref) => {
    return (
      <input
        type={type}
        className={cn(
<<<<<<< HEAD
          "flex w-full rounded-md p-xs ring-offset-background file:border-0 file:bg-transparent file:text-sm file:font-medium placeholder:text-muted focus-visible:outline-none focus-visible:ring-2 focus-visible:ring-ring focus-visible:ring-offset-2 disabled:cursor-not-allowed disabled:opacity-50",
          className
=======
          "flex h-10 w-full rounded-md border border-input bg-background px-3 py-2 text-sm ring-offset-background file:border-0 file:bg-transparent file:text-sm file:font-medium placeholder:text-muted-foreground focus-visible:outline-none focus-visible:ring-2 focus-visible:ring-ring focus-visible:ring-offset-2 disabled:cursor-not-allowed disabled:opacity-50",
          className,
>>>>>>> 895c1346
        )}
        ref={ref}
        {...props}
      />
    );
  },
);
Input.displayName = "Input";

export { Input };<|MERGE_RESOLUTION|>--- conflicted
+++ resolved
@@ -11,13 +11,8 @@
       <input
         type={type}
         className={cn(
-<<<<<<< HEAD
-          "flex w-full rounded-md p-xs ring-offset-background file:border-0 file:bg-transparent file:text-sm file:font-medium placeholder:text-muted focus-visible:outline-none focus-visible:ring-2 focus-visible:ring-ring focus-visible:ring-offset-2 disabled:cursor-not-allowed disabled:opacity-50",
-          className
-=======
           "flex h-10 w-full rounded-md border border-input bg-background px-3 py-2 text-sm ring-offset-background file:border-0 file:bg-transparent file:text-sm file:font-medium placeholder:text-muted-foreground focus-visible:outline-none focus-visible:ring-2 focus-visible:ring-ring focus-visible:ring-offset-2 disabled:cursor-not-allowed disabled:opacity-50",
           className,
->>>>>>> 895c1346
         )}
         ref={ref}
         {...props}
