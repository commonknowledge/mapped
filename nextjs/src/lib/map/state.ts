--- conflicted
+++ resolved
@@ -46,25 +46,18 @@
 
 export type ExplorerState = ReturnType<typeof useExplorerState>[0]
 
-<<<<<<< HEAD
 export type ExplorerAreaBreadCrumbMapping = {
   value: string | undefined
   code: string | undefined
   type: AnalyticalAreaType
 }
 
-export type StarredState = ExplorerState & {
-  name: string
-  icon?: DataSourceType
-}
-=======
 export const starredStateResolver = explorerStateResolver.extend({
   name: z.string().optional(),
   icon: z.nativeEnum(DataSourceType).optional(),
 })
 
 export type StarredState = z.infer<typeof starredStateResolver>
->>>>>>> aefc9614
 
 export function useViewState() {
   return useQueryState('view', parseAsString)
