--- conflicted
+++ resolved
@@ -57,12 +57,6 @@
 // We avoid the name config as next gets confused
 export const conf: UserConfig = {
   root: {
-<<<<<<< HEAD
-    defaultProps: {
-      title: "My Page",
-    },
-    render: (props) => <Root {...props} />
-=======
     render: (props) => <Root {...props} />,
     fields: {
       title: {
@@ -75,7 +69,6 @@
         type: "text",
       }
     },
->>>>>>> 931baca6
   },
   categories: {
     specialLayout: {
