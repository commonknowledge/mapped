--- conflicted
+++ resolved
@@ -19,15 +19,7 @@
   return (
     <>
       <style>{css}</style>
-<<<<<<< HEAD
       <main className="font-publicSans sm:px-8 px-4 text-jungle-green-800 min-h-[dv100] min-w-screen h-full w-full max-w-screen-xl mx-auto">
-=======
-      <main
-        className={twMerge(
-          "font-publicSans text-jungle-green-800 min-w-screen h-full w-full mx-auto relative",
-          fullScreen ? 'h-dvh flex flex-col px-2 md:px-4' : "max-w-screen-xl min-h-[dv100] px-2 md:px-4 lg:px-6 xl:px-8"
-      )}>
->>>>>>> 936bfc58
         <header className="sticky top-0 z-50 ">
           <HubNavbar />
         </header>
