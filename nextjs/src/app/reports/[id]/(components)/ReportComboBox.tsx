'use client'

import { Check, Locate } from 'lucide-react'
import * as React from 'react'

import { Button } from '@/components/ui/button'
import {
  Command,
  CommandEmpty,
  CommandGroup,
  CommandInput,
  CommandItem,
  CommandList,
} from '@/components/ui/command'
import {
  Popover,
  PopoverContent,
  PopoverTrigger,
} from '@/components/ui/popover'
import { useExplorerState } from '@/lib/map'
import { cn } from '@/lib/utils'
import { useEffect } from 'react'
import { POLITICAL_BOUNDARIES } from '../politicalTilesets'
import { useAreasList } from '../useAreasList'
import { useReport } from './ReportProvider'

export default function ReportDashboardConsSelector() {
  const [searchQuery, setSearchQuery] = React.useState('')
  const [explorerState, setExplorerState] = useExplorerState()

  const [open, setOpen] = React.useState(false)
  const [value, setValue] = React.useState('')

  const { report } = useReport()
  const boundaryType = report.displayOptions?.dataVisualisation?.boundaryType
  const tileset = POLITICAL_BOUNDARIES.find(
    (boundary) => boundary.boundaryType === boundaryType
  )?.tileset

  const selectedBoundaryLabel = POLITICAL_BOUNDARIES.find(
    (boundary) => boundary.boundaryType === boundaryType
  )?.label

  const areas = useAreasList(tileset ?? null)

  // Get the area ID from URL params
  useEffect(() => {
    const entity = explorerState.entity
    const id = explorerState.id

    if (entity === 'area' && id) {
      const area = areas.find((area) => area.gss === id)
      if (area) {
        setValue(area.name)
      }
    }
  }, [explorerState, areas])

  const handleSelect = (value: string) => {
    const valueUpper = value.toUpperCase()
    const area = areas.find((area) => area.gss === valueUpper)
    setValue(area?.name ?? '')
    setOpen(false)

    setExplorerState({
      entity: 'area',
      id: valueUpper,
      showExplorer: true,
    })
  }

  function handleFiltering(searchQuery: string) {
    const search = searchQuery.toLowerCase().trim()
    return areas
      .filter((area) => area.name.toLowerCase().includes(search))
      .sort((a, b) => a.name.localeCompare(b.name)) // Optional: sort alphabetically
  }

  function handleClear() {
    setValue('')
    setSearchQuery('')
  }

  // Keyboard shortcuts
  useEffect(() => {
    const down = (e: KeyboardEvent) => {
      if (e.key === 'Backspace' && (e.metaKey || e.ctrlKey)) {
        e.preventDefault()

        handleClear()
      }
      if (e.key === 'k' && (e.metaKey || e.ctrlKey)) {
        e.preventDefault()
        setOpen((open) => !open)
      }
    }
    document.addEventListener('keydown', down)
    return () => document.removeEventListener('keydown', down)
  }, [])

  return (
    <Popover open={open} onOpenChange={setOpen}>
      <div className="flex gap-1 items-center">
        <PopoverTrigger asChild>
          <Button
            variant="ghost"
            role="combobox"
            aria-expanded={open}
            className=" justify-between text-sm font-normal w-full hover:bg-meepGray-800 text-opacity-80 gap-1 "
          >
            <Locate
              className={`h-4 w-4 shrink-0 opacity-50 ${value ? 'fill-meepGray-400' : 'fill-transparent'}`}
            />
            {/* <div className="text-xs text-meepGray-400 truncate w-12">
              {value ? value : 'CMD+K'}
              CMD+K
            </div> */}
          </Button>
        </PopoverTrigger>

        {/* {selectedBoundary && (
          <Button
            variant="ghost"
            onClick={() => {
              setSelectedBoundary(null)
              setValue('')
            }}
            className="text-xs font-normal flex items-center gap-1 bg-meepGray-600 px-2 py-1 text-red-200 hover:bg-white hover:text-red-400"
          >
            <X className="w-3 h-3" />
            CLEAR
            <div className="text-meepGray-400">| CMD+BACKSPACE</div>
          </Button>
        )} */}
      </div>

      <PopoverContent className="w-[310px]  p-0" align="end">
        <Command>
          <CommandInput
            placeholder={`Search ${selectedBoundaryLabel}`}
            value={searchQuery}
            onValueChange={setSearchQuery}
          />
          <CommandList>
            <CommandEmpty>
              <p>No {selectedBoundaryLabel} found.</p>
              <p className="text-xs text-meepGray-400 px-4 mt-1">
                Adjust the <span className="underline">border type</span> option
                in the left sidebar to see other areas.
              </p>
            </CommandEmpty>
            <CommandGroup>
              {handleFiltering(searchQuery).map((area) => (
                <CommandItem
                  key={area.gss}
                  value={area.name}
                  onSelect={(currentValue) => {
                    setValue(area.name)
                    setOpen(false)
                    handleSelect(area.gss)
                  }}
                >
                  <Check
                    className={cn(
                      'mr-2 h-4 w-4',
                      value === area.name ? 'opacity-100' : 'opacity-0'
                    )}
                  />
                  {area.name}
                </CommandItem>
              ))}
            </CommandGroup>
          </CommandList>
        </Command>
      </PopoverContent>
    </Popover>
  )
<<<<<<< HEAD
}

// Same query from TopConstituencies
const CONSTITUENCY_STATS_OVERVIEW = gql`
  query ConstituencyStatsOverview(
    $reportID: ID!
    $analyticalAreaType: AnalyticalAreaType!
    $layerIds: [String!]!
  ) {
    mapReport(pk: $reportID) {
      id
      importedDataCountByConstituency: importedDataCountByArea(
        analyticalAreaType: $analyticalAreaType
        layerIds: $layerIds
      ) {
        label
        gss
        count
        gssArea {
          id
          name
          fitBounds
          mp: person(filters: { personType: "MP" }) {
            id
            name
            photo {
              url
            }
            party: personDatum(filters: { dataType_Name: "party" }) {
              name: data
            }
          }
          lastElection {
            stats {
              date
              majority
              electorate
              firstPartyResult {
                party
                shade
                votes
              }
              secondPartyResult {
                party
                shade
                votes
              }
            }
          }
        }
      }
    }
  }
`
=======
}
>>>>>>> aefc9614
<|MERGE_RESOLUTION|>--- conflicted
+++ resolved
@@ -175,61 +175,4 @@
       </PopoverContent>
     </Popover>
   )
-<<<<<<< HEAD
-}
-
-// Same query from TopConstituencies
-const CONSTITUENCY_STATS_OVERVIEW = gql`
-  query ConstituencyStatsOverview(
-    $reportID: ID!
-    $analyticalAreaType: AnalyticalAreaType!
-    $layerIds: [String!]!
-  ) {
-    mapReport(pk: $reportID) {
-      id
-      importedDataCountByConstituency: importedDataCountByArea(
-        analyticalAreaType: $analyticalAreaType
-        layerIds: $layerIds
-      ) {
-        label
-        gss
-        count
-        gssArea {
-          id
-          name
-          fitBounds
-          mp: person(filters: { personType: "MP" }) {
-            id
-            name
-            photo {
-              url
-            }
-            party: personDatum(filters: { dataType_Name: "party" }) {
-              name: data
-            }
-          }
-          lastElection {
-            stats {
-              date
-              majority
-              electorate
-              firstPartyResult {
-                party
-                shade
-                votes
-              }
-              secondPartyResult {
-                party
-                shade
-                votes
-              }
-            }
-          }
-        }
-      }
-    }
-  }
-`
-=======
-}
->>>>>>> aefc9614
+}