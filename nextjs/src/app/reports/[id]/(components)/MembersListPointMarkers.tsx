--- conflicted
+++ resolved
@@ -8,13 +8,9 @@
 import { Layer, Source } from 'react-map-gl'
 import MarkerPopup from './MarkerPopup'
 import { PLACEHOLDER_LAYER_ID_MARKERS } from './ReportPage'
+export const DEFAULT_MARKER_COLOUR = '#678DE3'
 
-<<<<<<< HEAD
-const MIN_MEMBERS_ZOOM = 8
-export const DEFAULT_MARKER_COLOUR = '#678DE3'
-=======
 const MIN_MEMBERS_ZOOM = 15
->>>>>>> d007404c
 
 export function MembersListPointMarkers({
   externalDataSourceId,
