--- conflicted
+++ resolved
@@ -165,247 +165,4 @@
       error: `Couldn't delete report`,
     })
   }
-<<<<<<< HEAD
-}
-
-function ReportPage() {
-  const { report, updateReport, deleteReport, refreshReportDataQueries } =
-    useContext(ReportContext)
-  const [deleteOpen, setDeleteOpen] = useState(false)
-  const [isDataConfigOpen, setDataConfigOpen] = useAtom(isDataConfigOpenAtom)
-  const toggleDataConfig = () => setDataConfigOpen((b) => !b)
-  const [isConstituencyPanelOpen, setConstituencyPanelOpen] = useAtom(
-    isConstituencyPanelOpenAtom
-  )
-  const [selectedConstituency, setSelectedConstituency] = useAtom(
-    selectedConstituencyAtom
-  )
-  const toggleConsData = () => {
-    setConstituencyPanelOpen((b) => {
-      if (b) {
-        setSelectedConstituency(null)
-      }
-      return !b
-    })
-  }
-
-  useEffect(() => {
-    // @ts-ignore
-    if (!report?.data?.mapReport?.layers?.length) {
-      return setConstituencyPanelOpen(false)
-    }
-  }, [selectedConstituency, report])
-
-  if (!report?.loading && report?.called && !report?.data?.mapReport) {
-    return (
-      <div className="absolute w-full h-full">
-        <div className="flex flex-col items-center justify-center w-full h-full">
-          <Card className="p-4 bg-white border-1 border-meepGray-700 text-meepGray-800">
-            <CardHeader>
-              <CardTitle className="text-hMd grow font-IBMPlexSansMedium">
-                Report not found
-              </CardTitle>
-            </CardHeader>
-            <CardContent>
-              <CardDescription>
-                The report you are looking for does not exist.
-              </CardDescription>
-            </CardContent>
-          </Card>
-        </div>
-      </div>
-    )
-  }
-
-  const toggles = [
-    {
-      icon: Layers,
-      label: 'Map layers',
-      enabled: isDataConfigOpen,
-      toggle: toggleDataConfig,
-    },
-    {
-      icon: BarChart3,
-      label: 'Constituency data',
-      enabled: isConstituencyPanelOpen,
-      toggle: toggleConsData,
-    },
-  ]
-
-  return (
-    <>
-      <div className="absolute w-full h-full flex flex-row pointer-events-none">
-        <div className="w-full h-full pointer-events-auto">
-          <ReportMap />
-        </div>
-        {/* Layer card */}
-        <aside className="absolute top-0 left-0 p-5 w-60  h-full pointer-events-auto">
-          <div className="flex flex-col items-start gap-4 max-h-full">
-            <Card className=" p-3 bg-white border-1 border-meepGray-700 text-meepGray-800 w-60">
-              <CardHeader className="flex flex-row items-start">
-                {report?.loading && !report?.data?.mapReport ? (
-                  <CardTitle className="text-hMd grow font-IBMPlexSansMedium">
-                    Loading...
-                  </CardTitle>
-                ) : (
-                  <>
-                    <CardTitle
-                      id="nickname"
-                      className="text-hMd grow font-IBMPlexSansMedium leading-tight w-full line-clamp-2"
-                      {...contentEditableMutation(
-                        updateReport,
-                        'name',
-                        'Untitled Report'
-                      )}
-                    >
-                      {report?.data?.mapReport.name}
-                    </CardTitle>
-
-                    {renderDropdownMenu(
-                      report?.data?.mapReport,
-                      refreshReportDataQueries,
-                      setDeleteOpen
-                    )}
-                  </>
-                )}
-              </CardHeader>
-              {report?.data?.mapReport && (
-                <CardContent className="mt-4 grid grid-cols-1 gap-2 pt-3 border-t border-meepGray-200">
-                  {toggles.map(({ icon: Icon, label, enabled, toggle }) => (
-                    <div
-                      key={label}
-                      className={twMerge(
-                        'hover:bg-meepGray-100 rounded px-0 flex flex-row gap-2 items-center p-2 cursor-pointer',
-                        enabled && 'bg-meepGray-200 '
-                      )}
-                      onClick={toggle}
-                    >
-
-                      <Icon
-                        className=
-                        'w-4 '
-
-                      />
-                      {label}
-                    </div>
-                  ))}
-                </CardContent>
-              )}
-            </Card>
-            {/* Data config card */}
-            {report?.data?.mapReport && isDataConfigOpen && <DataConfigPanel />}
-          </div>
-        </aside>
-        {report?.data?.mapReport && isConstituencyPanelOpen && (
-          <aside className="absolute top-0 right-0 p-5 w-[400px] h-full">
-            <ConstituenciesPanel />
-          </aside>
-        )}
-      </div>
-      <AlertDialog open={deleteOpen} onOpenChange={() => setDeleteOpen(false)}>
-        <AlertDialogContent>
-          <AlertDialogHeader>
-            <AlertDialogTitle>Are you sure?</AlertDialogTitle>
-            <AlertDialogDescription className="text-base">
-              This action cannot be undone. This will permanently delete this
-              report.
-            </AlertDialogDescription>
-          </AlertDialogHeader>
-          <AlertDialogFooter>
-            <AlertDialogCancel
-              className={buttonVariants({ variant: 'outline' })}
-            >
-              Cancel
-            </AlertDialogCancel>
-            <AlertDialogAction
-              onClick={() => {
-                deleteReport()
-              }}
-              className={buttonVariants({ variant: 'destructive' })}
-            >
-              Confirm delete
-            </AlertDialogAction>
-          </AlertDialogFooter>
-        </AlertDialogContent>
-      </AlertDialog>
-    </>
-  )
-}
-
-function renderDropdownMenu(
-  report: GetMapReportQuery['mapReport'] | undefined,
-  refreshReportDataQueries: () => void,
-  setDeleteOpen: (open: boolean) => void
-) {
-  return (
-    <DropdownMenu>
-      <DropdownMenuTrigger>
-        <MoreVertical className="w-3" />
-      </DropdownMenuTrigger>
-      <DropdownMenuContent side="right" align="start">
-        {report && (
-          <DropdownMenuItem onClick={refreshReportDataQueries}>
-            <RefreshCcw className="w-4 mr-2" />
-            Refresh
-          </DropdownMenuItem>
-        )}
-        <DropdownMenuItem
-          onClick={() => setDeleteOpen(true)}
-          className="text-red-400"
-        >
-          <Trash className="w-4 mr-2" />
-          Delete
-        </DropdownMenuItem>
-      </DropdownMenuContent>
-    </DropdownMenu>
-  )
-}
-
-const GET_MAP_REPORT = gql`
-  query GetMapReport($id: ID!) {
-    mapReport(pk: $id) {
-      id
-      name
-      slug
-      displayOptions
-      organisation {
-        id
-        slug
-        name
-      }
-      ...MapReportPage
-    }
-  }
-  ${MAP_REPORT_FRAGMENT}
-`
-
-// Keep this fragment trim
-// so that updates return fast
-const UPDATE_MAP_REPORT = gql`
-  mutation UpdateMapReport($input: MapReportInput!) {
-    updateMapReport(data: $input) {
-      id
-      name
-      displayOptions
-      layers {
-        id
-        name
-        source {
-          id
-          name
-        }
-      }
-    }
-  }
-`
-
-const DELETE_MAP_REPORT = gql`
-  mutation DeleteMapReport($id: IDObject!) {
-    deleteMapReport(data: $id) {
-      id
-    }
-  }
-`
-=======
-}
->>>>>>> 2f4dc09c
+}