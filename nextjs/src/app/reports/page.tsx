import Image from 'next/image';
import { Skeleton } from "@/components/ui/skeleton";
import Link from "next/link";
import {
  Card,
  CardContent,
  CardDescription,
  CardHeader,
  CardTitle,
} from "@/components/ui/card"
import { Button, buttonVariants } from "@/components/ui/button"
import { Metadata } from 'next';

export default function Report() {

  return (
    <div className=" max-w-7xl space-y-7 w-full">
    <PageHeader />
    <div className="border-b border-meepGray-700 pt-10" />
<<<<<<< HEAD
      <h2 className="text-hSm">Your reports</h2>
=======
      <h2 className="text-hSm label">Your reports</h2>
>>>>>>> 013c8175

      <div className="flex flex-row gap-lg">
        <Link href={'/reports/1'}>
        <Card>
          <CardHeader>
            <CardContent>
              <Image src="/reports_page_card_image.png" alt="Description of the image" width={300} height={300} />
            </CardContent>
            <CardTitle className="mb-3 px-6 pt-6">Main Members 2024</CardTitle>
            <CardDescription className="text-[12px] text-meepGray-400 px-6 pb-6">Last Edited: 27 Feb 2024</CardDescription>
          </CardHeader>
        </Card>
        </Link>
        <Card className="flex flex-col justify-center">
          <CardContent className="px-6">
            <Button className="rounded-none	" variant="reverse">Create new report</Button>

          </CardContent>
        </Card>
      </div>
    </div>
  );
}


function PageHeader() {
  return (
    <header className="grid grid-rows-2 md:grid-rows-1 md:grid-cols-2  gap-8">
    <div>
      <h1 className="text-hLg mb-7 font-IBMPlexSansSemiBold">Reports</h1>
      <p className="text-meepGray-400 w-[400px]">
      Maximise your organisations impact by securely connecting your CRM platforms with Mapped and select from a range of data sources to enhance your membership lists.
      </p>
    </div>
    <div className="">
    <Image src="/reports_page_screenshot.png" alt="Description of the image" width={500} height={300} />

    </div>
  </header>
  );
}

export const metadata: Metadata = {
  title: "Reports",
};<|MERGE_RESOLUTION|>--- conflicted
+++ resolved
@@ -17,11 +17,7 @@
     <div className=" max-w-7xl space-y-7 w-full">
     <PageHeader />
     <div className="border-b border-meepGray-700 pt-10" />
-<<<<<<< HEAD
-      <h2 className="text-hSm">Your reports</h2>
-=======
       <h2 className="text-hSm label">Your reports</h2>
->>>>>>> 013c8175
 
       <div className="flex flex-row gap-lg">
         <Link href={'/reports/1'}>
