"use client";

import { Button } from "@/components/ui/button";
import { useContext, useEffect, useState } from "react";
import { useRouter } from "next/navigation";
import { ApolloError, FetchResult, gql, useLazyQuery, useMutation } from "@apollo/client";
import { CreateAutoUpdateFormContext } from "../../NewExternalDataSourceWrapper";
import { toast } from "sonner";
import { FieldPath, FormProvider, NonUndefined, SubmitHandler, useFieldArray, useForm } from "react-hook-form";
import {
  Form,
  FormControl,
  FormDescription,
  FormField,
  FormItem,
  FormLabel,
  FormMessage,
} from "@/components/ui/form";
import {
  Select,
  SelectContent,
  SelectGroup,
  SelectItem,
  SelectLabel,
  SelectTrigger,
  SelectValue,
} from "@/components/ui/select"
import { Input } from "@/components/ui/input";
import { LoadingIcon } from "@/components/ui/loadingIcon";
import {
  AirtableSourceInput,
  CreateExternalDataSourceInput,
  CreateSourceMutation,
  CreateSourceMutationVariables,
  DataSourceType,
  ExternalDataSourceInput,
  TestDataSourceInput,
  FieldDefinition,
  MailChimpSourceInput,
  PostcodesIoGeographyTypes,
  TestDataSourceQuery,
  TestDataSourceQueryVariables

} from "@/__generated__/graphql";
import { DataSourceFieldLabel } from "@/components/DataSourceIcon";
import { toastPromise } from "@/lib/toast";
import spaceCase from 'to-space-case'
import { PreopulatedSelectField } from "@/components/ExternalDataSourceFields";

const TEST_DATA_SOURCE = gql`
  query TestDataSource($input: TestDataSourceInput!) {
  testDataSource(input: $input) {
    __typename
    healthcheck
    fieldDefinitions {
      description
      label
      value
    }
    remoteName,
    geographyColumn,
    geographyColumnType
  }
}

`;

const CREATE_DATA_SOURCE = gql`
mutation CreateSource ($input: CreateExternalDataSourceInput!) {
    createExternalDataSource (input: $input) {
      id,
      dataType,
        connectionDetails {
            __typename
        } 
    }
}
`;


type FormInputs = CreateExternalDataSourceInput & ExternalDataSourceInput & TestDataSourceInput

export default function Page({
  params: { externalDataSourceType },
}: {
  params: { externalDataSourceType: keyof CreateExternalDataSourceInput };
}) {
  const router = useRouter();
  const context = useContext(CreateAutoUpdateFormContext);


  useEffect(() => {
    context.setStep(2)
  }, [context])

  const form = useForm<FormInputs>({
    defaultValues: {
      geographyColumnType: PostcodesIoGeographyTypes.Postcode,
      geographyColumn: externalDataSourceType === "mailchimp" ? 'ADDRESS.zip' : '',
      dataType: context.dataType,
      name: '',
      airtable: {
        apiKey: '',
        baseId: '',
        tableId: '',
      },
      mailchimp: {
        apiKey: '',
        listId: ''
      }
    },
  });

<<<<<<< HEAD
  const [createSource, createSourceResult] = useMutation(CREATE_DATA_SOURCE);
  const [testSource, testSourceResult] = useLazyQuery<TestDataSourceQuery, TestDataSourceQueryVariables>(TEST_DATA_SOURCE);

  const currentSource = testSourceResult.data;

  const [guessedPostcode, setGuessedPostcode] = useState<string | null>(null);

  useEffect(() => {
    // Guessing the geography column based on current source dynamically
    let guessedPostcodeColumn = currentSource?.testDataSource?.fieldDefinitions?.find(
      (field: { label?: string | null; value: string; }) => (
        field.label?.toLowerCase().replaceAll(' ', '').includes("postcode") ||
        field.label?.toLowerCase().replaceAll(' ', '').includes("postalcode") ||
        field.label?.toLowerCase().replaceAll(' ', '').includes("zipcode") ||
        field.label?.toLowerCase().replaceAll(' ', '').includes("zip") ||
        field.value?.toLowerCase().replaceAll(' ', '').includes("postcode") ||
        field.value?.toLowerCase().replaceAll(' ', '').includes("postalcode") ||
        field.value?.toLowerCase().replaceAll(' ', '').includes("zipcode") ||
        field.value?.toLowerCase().replaceAll(' ', '').includes("zip")
      )
    );

    if (guessedPostcodeColumn) {
      form.setValue('geographyColumn', guessedPostcodeColumn.value);
      setGuessedPostcode(guessedPostcodeColumn.value)
      form.setValue('geographyColumnType', PostcodesIoGeographyTypes.Postcode);
    }
  }, [currentSource?.testDataSource?.fieldDefinitions, form, setGuessedPostcode]);

  useEffect(() => {
    // Proposing the name based on the remote name from the current source dynamically
    if (currentSource?.testDataSource?.remoteName) {
      form.setValue('name', currentSource?.testDataSource?.remoteName);
    }
  }, [currentSource?.testDataSource?.remoteName, form]);
=======
  const [guessed, setGuessed] = useState<
    Partial<Record<FieldPath<FormInputs>, string | undefined | null>>
  >({});

  function useGuessedField<T extends keyof FormInputs>(
    field: T,
    guessKeys: string[]
  ) {
    useEffect(() => {
      const guess = testSourceResult.data?.testSourceConnection.fieldDefinitions?.find(
        (field) => {
          for (const guessKey of guessKeys) {
            if (
              field.label?.toLowerCase().replaceAll(' ', '').includes(guessKey.replaceAll(' ', '')) ||
              field.value?.toLowerCase().replaceAll(' ', '').includes(guessKey.replaceAll(' ', ''))
            ) {
              return true
            }
          }
        }
      )
      if (guess?.value) {
        setGuessed(guesses => ({ ...guesses, [field]: guess?.value }))
        // @ts-ignore
        form.setValue(field, guess?.value)
      }
    }, [testSourceResult.data?.testSourceConnection.fieldDefinitions, form, setGuessed])
  }

  useGuessedField('geographyColumn', ["postcode", "postal code", "zip code", "zip"])
  useGuessedField('emailField', ["email"])
  useGuessedField('phoneField', ["mobile", "phone"])
  useGuessedField('addressField', ["street", "line1", "address"])
  useGuessedField('fullNameField', ["full name", "name"])
  useGuessedField('firstNameField', ["first name", "given name"])
  useGuessedField('lastNameField', ["last name", "family name", "surname", "second name"])
>>>>>>> f792eeb9

  async function submitTestConnection(formData: FormInputs) {
    console.log('form data', formData)
    if (!formData[externalDataSourceType]) {
      throw Error("Need some CRM connection details to proceed!")
    }
    // Get the nested data source key e.g. Airtable or Mailchimp
    const dataSourceKey = externalDataSourceType

    const dataSourceValue = formData[dataSourceKey] || {};
   
    const input = {
      "type": dataSourceKey, 
      "apiKey": dataSourceValue?.apiKey || '',
      "baseId": "baseId" in dataSourceValue ? dataSourceValue.baseId : '',
      "tableId": "tableId" in dataSourceValue ? dataSourceValue.tableId : '',
      "listId": "listId" in dataSourceValue ? dataSourceValue.listId : '',
    }

    {
      toastPromise(testSource({
        variables: { input }
      }), {
        loading: "Testing connection...",
        success: (d: FetchResult<TestDataSourceQuery>) => {
          if (!d.errors && d.data?.testDataSource) {
            return "Connection is healthy";
          }
          throw new Error(d.errors?.map(e => e.message).join(', ') || "Unknown error")
        },
        error: "Connection failed",
      });
    }
  }

  async function submitCreateSource(formData: FormInputs) {
    if (!formData[externalDataSourceType]) {
      throw Error("Need some CRM connection details to proceed!")
    }
    // To avoid mutation of the form data
    const genericCRMData = Object.assign({}, formData)
    const CRMSpecificData = formData[externalDataSourceType]

    // Remove specific CRM data from the generic data
    // TODO: make this less fragile. Currently it assumes any nested
    // object is specific to a CRM.
    for (const key of Object.keys(formData)) {
      if (typeof formData[key as keyof FormInputs] === "object") {
        delete genericCRMData[key as keyof FormInputs]
      }
    }

    let input: CreateExternalDataSourceInput = {
      [externalDataSourceType]: {
        ...genericCRMData,
        ...CRMSpecificData
      }
    }
    toastPromise(createSource({ variables: { input } }),
      {
        loading: "Saving connection...",
        success: (d: FetchResult<CreateSourceMutation>) => {
          console.log(d)
          if (!d.errors && d.data?.createExternalDataSource.id) {
            if (d.data?.createExternalDataSource.dataType === DataSourceType.Member) {
              router.push(
                `/data-sources/create/configure/${d.data.createExternalDataSource.id}`,
              );
            } else {
              router.push(
                `/data-sources/create/inspect/${d.data.createExternalDataSource.id}`,
              );
            }
            return "Connection successful";
          }
          throw new Error(d.errors?.map(e => e.message).join(', ') || "Unknown error")
        },
        error(e) {
          return {
            title: "Connection failed",
            description: e.message,
          }
        }
      },
    )
  }
  if (createSourceResult.loading) {
    return (
      <div className="space-y-6">
        <h1 className="text-hLg">Saving connection...</h1>
        <p className="text-meepGray-400 max-w-lg">
          Please wait whilst we save your connection details
        </p>
        <LoadingIcon />
      </div>
    );
  }

<<<<<<< HEAD
  if (currentSource?.testDataSource?.healthcheck) {
=======
  function FPreopulatedSelectField ({
    name,
    label,
    placeholder,
    required = false
  }: {
    name: FieldPath<FormInputs>,
    label?: string,
    placeholder?: string
    required?: boolean
  }) {
    return (
      <PreopulatedSelectField
        name={name}
        label={label}
        placeholder={placeholder}
        fieldDefinitions={testSourceResult.data?.testSourceConnection.fieldDefinitions}
        control={form.control}
        connectionType={testSourceResult.data?.testSourceConnection.__typename!}
        guess={guessed[name]}
        required={required}
      />
    )
  }

  if (testSourceResult.data?.testSourceConnection.healthcheck) {
>>>>>>> f792eeb9
    return (
      <div className="space-y-6">
        <h1 className="text-hLg">Connection successful</h1>
        <p className="text-meepGray-400 max-w-lg">
          Tell us a bit more about the data you{"'"}re connecting to.
        </p>
        <FormProvider {...form}>
          <Form {...form}>
            <form
              onSubmit={form.handleSubmit(submitCreateSource)}
              className="space-y-7 max-w-lg"
            >
              <FormField
                control={form.control}
                name="name"
                render={({ field }) => (
                  <FormItem>
<<<<<<< HEAD
                    <FormLabel>Geography column</FormLabel>
                    <FormControl>
                      {
                        (currentSource?.testDataSource?.fieldDefinitions?.length) ? (
                          // @ts-ignore
                          <Select {...field} onValueChange={field.onChange} required>
                            <SelectTrigger className='pl-1'>
                              <SelectValue
                                placeholder={`Choose ${currentSource?.testDataSource?.geographyColumnType || 'geography'} column`}
                              />
                            </SelectTrigger>
                            <SelectContent>
                              <SelectGroup>
                                <SelectLabel>Available columns</SelectLabel>
                                {currentSource?.testDataSource?.fieldDefinitions?.map(

                                  (field: FieldDefinition) => (
                                    <SelectItem key={field.value} value={field.value}>
                                      <DataSourceFieldLabel
                                        connectionType={
                                          currentSource?.testDataSource?.__typename!
                                        }
                                        fieldDefinition={field}
                                      />
                                    </SelectItem>
                                  )
                                )}
                              </SelectGroup>
                            </SelectContent>
                          </Select>
                        ) : (
                          // @ts-ignore
                          <Input {...field} required />
                        )}
                    </FormControl>
                    {!!guessedPostcode && guessedPostcode === form.watch('geographyColumn') && (
                      <FormDescription className='text-yellow-500 italic'>
                        Best guess based on available table columns: {guessedPostcode}
                      </FormDescription>
                    )}
=======
                    <FormLabel>Nickname</FormLabel>
                    <FormControl>
                      {/* @ts-ignore */}
                      <Input placeholder="My members list" {...field} required />
                    </FormControl>
                    <FormDescription>
                      This will be visible to your team.
                    </FormDescription>
>>>>>>> f792eeb9
                    <FormMessage />
                  </FormItem>
                )}
              />
              <FormField
                control={form.control}
                name="dataType"
                render={({ field }) => (
                  <FormItem>
                    <FormLabel>Data type</FormLabel>
                    <FormControl>
                      {/* @ts-ignore */}
                      <Select onValueChange={field.onChange} defaultValue={field.value} required>
                        <SelectTrigger>
                          <SelectValue placeholder="What kind of data is this?" />
                        </SelectTrigger>
                        <SelectContent>
                          <SelectGroup>
                            <SelectLabel>Type of data source</SelectLabel>
                            <SelectItem value={DataSourceType.Member}>A list of members</SelectItem>
                            <SelectItem value={DataSourceType.Other}>Other data</SelectItem>
                          </SelectGroup>
                        </SelectContent>
                      </Select>
                    </FormControl>
                    <FormMessage />
                  </FormItem>
                )}
              />
<<<<<<< HEAD
            </div>
            <Button type='submit' variant="reverse" disabled={createSourceResult.loading}>
              Save connection
            </Button>
          </form>
        </Form>
=======
              <div className='grid grid-cols-2 gap-4 w-full'>
                <FPreopulatedSelectField name="geographyColumn" label="geography" required />
                <FormField
                  control={form.control}
                  name="geographyColumnType"
                  render={({ field }) => (
                    <FormItem>
                      <FormLabel>Geography Type</FormLabel>
                      <FormControl>
                        {/* @ts-ignore */}
                        <Select onValueChange={field.onChange} defaultValue={field.value} required>
                          <SelectTrigger>
                            <SelectValue placeholder="Select a geography type" />
                          </SelectTrigger>
                          <SelectContent>
                            <SelectGroup>
                              <SelectLabel>Geography type</SelectLabel>
                              <SelectItem value={PostcodesIoGeographyTypes.Postcode}>Postcode</SelectItem>
                              <SelectItem value={PostcodesIoGeographyTypes.Ward}>Ward</SelectItem>
                              <SelectItem value={PostcodesIoGeographyTypes.Council}>Council</SelectItem>
                              <SelectItem value={PostcodesIoGeographyTypes.Constituency}>GE2010-2019 Constituency</SelectItem>
                              <SelectItem value={PostcodesIoGeographyTypes.Constituency_2025}>GE2024 Constituency</SelectItem>
                            </SelectGroup>
                          </SelectContent>
                        </Select>
                      </FormControl>
                      <FormMessage />
                    </FormItem>
                  )}
                />
                {form.watch('dataType') === DataSourceType.Member && (
                  <>
                    <FPreopulatedSelectField name="emailField" />
                    <FPreopulatedSelectField name="phoneField" />
                    <FPreopulatedSelectField name="addressField" />
                    <FPreopulatedSelectField name="fullNameField" />
                    <FPreopulatedSelectField name="firstNameField" />
                    <FPreopulatedSelectField name="lastNameField" />
                  </>
                )}
              </div>
              <Button type='submit' variant="reverse" disabled={createSourceResult.loading}>
                Save connection
              </Button>
            </form>
          </Form>
        </FormProvider>
>>>>>>> f792eeb9
      </div>
    )
  }

  if (testSourceResult.loading) {
    return (
      <div className="space-y-6">
        <h1 className="text-hLg">Testing connection...</h1>
        <p className="text-meepGray-400 max-w-lg">
          Please wait whilst we try to connect to your CRM using the information
          you provided
        </p>
        <LoadingIcon />
      </div>
    );
  }

  if (externalDataSourceType === "airtable") {
    return (
      <div className="space-y-7">
        <header>
          <h1 className="text-hLg">Connecting to your Airtable base</h1>
          <p className="mt-6 text-meepGray-400 max-w-lg">
            In order to send data across to your Airtable, we{"'"}ll need a few
            details that gives us permission to make updates to your base, as
            well as tell us which table to update in the first place.
          </p>
        </header>
<<<<<<< HEAD
        <Form {...form}>
          <form
            onSubmit={form.handleSubmit(submitTestConnection)}
            className="space-y-7 max-w-lg"
          >
            <div className='text-hSm'>Connection details</div>
            <FormField
              control={form.control}
              name="airtable.apiKey"
              render={({ field }) => (
                <FormItem>
                  <FormLabel>Airtable access token</FormLabel>
                  <FormControl>
                    {/* @ts-ignore */}
                    <Input placeholder="patAB1" {...field} required />
                  </FormControl>
                  <FormDescription>
                    Make sure your token has read and write permissions for
                    table data, table schema and webhooks.{" "}
                    <a
                      className="underline"
                      target="_blank"
                      href="https://support.airtable.com/docs/creating-personal-access-tokens#:~:text=Click%20the%20Developer%20hub%20option,right%20portion%20of%20the%20screen."
                    >
                      Learn how to find your personal access token.
                    </a>
                  </FormDescription>
                  <FormMessage />
                </FormItem>
              )}
            />
            <FormField
              control={form.control}
              name="airtable.baseId"
              render={({ field }) => (
                <FormItem>
                  <FormLabel>Base ID</FormLabel>
                  <FormControl>
                    {/* @ts-ignore */}
                    <Input placeholder="app1234" {...field} required />
                  </FormControl>
                  <FormDescription>
                    The unique identifier for your base.{" "}
                    <a
                      className="underline"
                      target="_blank"
                      href="https://support.airtable.com/docs/en/finding-airtable-ids#:~:text=Finding%20base%20URL%20IDs,-Base%20URLs"
                    >
                      Learn how to find your base ID.
                    </a>
                  </FormDescription>
                  <FormMessage />
                </FormItem>
              )}
            />
            <FormField
              control={form.control}
              name="airtable.tableId"
              render={({ field }) => (
                <FormItem>
                  <FormLabel>Table ID</FormLabel>
                  <FormControl>
                    {/* @ts-ignore */}
                    <Input placeholder="tbl1234" {...field} required />
                  </FormControl>
                  <FormDescription>
                    The unique identifier for your table.{" "}
                    <a
                      className="underline"
                      target="_blank"
                      href="https://support.airtable.com/docs/en/finding-airtable-ids#:~:text=Finding%20base%20URL%20IDs,-Base%20URLs"
                    >
                      Learn how to find your table ID.
                    </a>
                  </FormDescription>
                  <FormMessage />
                </FormItem>
              )}
            />
            <div className="flex flex-row gap-x-4">
              <Button
                variant="outline"
                type="reset"
                onClick={() => {
                  router.back();
                }}
              >
                Back
              </Button>
              <Button type="submit" variant={"reverse"}>
                Test connection
              </Button>
            </div>
          </form>
        </Form>
      </div>
    );
  }

  if (externalDataSourceType === "mailchimp") {
    return (
      <div className="space-y-7">
        <header>
          <h1 className="text-hLg">Connecting to your Mailchimp audience</h1>
          <p className="mt-6 text-meepGray-400 max-w-lg">
            In order to send data across to your Mailchimp audience, we{"'"}ll need a few
            details that gives us permission to make updates to your audience, as
            well as tell us which audience to update in the first place.
          </p>
        </header>
        <Form {...form}>
          <form
            onSubmit={form.handleSubmit(submitTestConnection)}
            className="space-y-7 max-w-lg"
          >
            <div className='text-hSm'>Connection details</div>
            <FormField
              control={form.control}
              name="mailchimp.apiKey"
              render={({ field }) => (
                <FormItem>
                  <FormLabel>MailChimp API key</FormLabel>
                  <FormControl>
                    {/* @ts-ignore */}
                    <Input placeholder="patAB1" {...field} required />
                  </FormControl>
                  <FormDescription>
                    {" "}
                    <a
                      className="underline"
                      target="_blank"
                      href="https://mailchimp.com/help/about-api-keys/"
                    >
                      Learn how to find your API key.
                    </a>
                  </FormDescription>
                  <FormMessage />
                </FormItem>
              )}
            />

            <FormField
              control={form.control}
              name="mailchimp.listId"
              render={({ field }) => (
                <FormItem>
                  <FormLabel>Audience ID</FormLabel>
                  <FormControl>
                    {/* @ts-ignore */}
                    <Input placeholder="app1234" {...field} required />
                  </FormControl>
                  <FormDescription>
                    The unique identifier for your audience.{" "}
                    <a
                      className="underline"
                      target="_blank"
                      href="https://mailchimp.com/help/find-audience-id/"
                    >
                      Learn how to find your audience ID.
                    </a>
                  </FormDescription>
                  <FormMessage />
                </FormItem>
              )}
            />

            <div className="flex flex-row gap-x-4">
              <Button
                variant="outline"
                type="reset"
                onClick={() => {
                  router.back();
                }}
              >
                Back
              </Button>
              <Button type="submit" variant={"reverse"} disabled={testSourceResult.loading}>
                Test connection
              </Button>
            </div>
          </form>
        </Form>
=======
        <FormProvider {...form}>
          <Form {...form}>
            <form
              onSubmit={form.handleSubmit(submitTestConnection)}
              className="space-y-7 max-w-lg"
            >
              <div className='text-hSm'>Connection details</div>
              <FormField
                control={form.control}
                name="airtable.apiKey"
                render={({ field }) => (
                  <FormItem>
                    <FormLabel>Airtable access token</FormLabel>
                    <FormControl>
                      {/* @ts-ignore - react hook form is extra fussy about null values but they work, ok! */}
                      <Input placeholder="patAB1" {...field} required />
                    </FormControl>
                    <FormDescription>
                      Make sure your token has read and write permissions for
                      table data, table schema and webhooks.{" "}
                      <a
                        className="underline"
                        target="_blank"
                        href="https://support.airtable.com/docs/creating-personal-access-tokens#:~:text=Click%20the%20Developer%20hub%20option,right%20portion%20of%20the%20screen."
                      >
                        Learn how to find your personal access token.
                      </a>
                    </FormDescription>
                    <FormMessage />
                  </FormItem>
                )}
              />
              <FormField
                control={form.control}
                name="airtable.baseId"
                render={({ field }) => (
                  <FormItem>
                    <FormLabel>Base ID</FormLabel>
                    <FormControl>
                      {/* @ts-ignore */}
                      <Input placeholder="app1234" {...field} required />
                    </FormControl>
                    <FormDescription>
                      The unique identifier for your base.{" "}
                      <a
                        className="underline"
                        target="_blank"
                        href="https://support.airtable.com/docs/en/finding-airtable-ids#:~:text=Finding%20base%20URL%20IDs,-Base%20URLs"
                      >
                        Learn how to find your base ID.
                      </a>
                    </FormDescription>
                    <FormMessage />
                  </FormItem>
                )}
              />
              <FormField
                control={form.control}
                name="airtable.tableId"
                render={({ field }) => (
                  <FormItem>
                    <FormLabel>Table ID</FormLabel>
                    <FormControl>
                      {/* @ts-ignore */}
                      <Input placeholder="tbl1234" {...field} required />
                    </FormControl>
                    <FormDescription>
                      The unique identifier for your table.{" "}
                      <a
                        className="underline"
                        target="_blank"
                        href="https://support.airtable.com/docs/en/finding-airtable-ids#:~:text=Finding%20base%20URL%20IDs,-Base%20URLs"
                      >
                        Learn how to find your table ID.
                      </a>
                    </FormDescription>
                    <FormMessage />
                  </FormItem>
                )}
              />
              <div className="flex flex-row gap-x-4">
                <Button
                  variant="outline"
                  type="reset"
                  onClick={() => {
                    router.back();
                  }}
                >
                  Back
                </Button>
                <Button type="submit" variant={"reverse"} disabled={testSourceResult.loading}>
                  Test connection
                </Button>
              </div>
            </form>
          </Form>
        </FormProvider>
>>>>>>> f792eeb9
      </div>
    );
  }


  return null;
}<|MERGE_RESOLUTION|>--- conflicted
+++ resolved
@@ -111,43 +111,11 @@
     },
   });
 
-<<<<<<< HEAD
   const [createSource, createSourceResult] = useMutation(CREATE_DATA_SOURCE);
   const [testSource, testSourceResult] = useLazyQuery<TestDataSourceQuery, TestDataSourceQueryVariables>(TEST_DATA_SOURCE);
 
   const currentSource = testSourceResult.data;
 
-  const [guessedPostcode, setGuessedPostcode] = useState<string | null>(null);
-
-  useEffect(() => {
-    // Guessing the geography column based on current source dynamically
-    let guessedPostcodeColumn = currentSource?.testDataSource?.fieldDefinitions?.find(
-      (field: { label?: string | null; value: string; }) => (
-        field.label?.toLowerCase().replaceAll(' ', '').includes("postcode") ||
-        field.label?.toLowerCase().replaceAll(' ', '').includes("postalcode") ||
-        field.label?.toLowerCase().replaceAll(' ', '').includes("zipcode") ||
-        field.label?.toLowerCase().replaceAll(' ', '').includes("zip") ||
-        field.value?.toLowerCase().replaceAll(' ', '').includes("postcode") ||
-        field.value?.toLowerCase().replaceAll(' ', '').includes("postalcode") ||
-        field.value?.toLowerCase().replaceAll(' ', '').includes("zipcode") ||
-        field.value?.toLowerCase().replaceAll(' ', '').includes("zip")
-      )
-    );
-
-    if (guessedPostcodeColumn) {
-      form.setValue('geographyColumn', guessedPostcodeColumn.value);
-      setGuessedPostcode(guessedPostcodeColumn.value)
-      form.setValue('geographyColumnType', PostcodesIoGeographyTypes.Postcode);
-    }
-  }, [currentSource?.testDataSource?.fieldDefinitions, form, setGuessedPostcode]);
-
-  useEffect(() => {
-    // Proposing the name based on the remote name from the current source dynamically
-    if (currentSource?.testDataSource?.remoteName) {
-      form.setValue('name', currentSource?.testDataSource?.remoteName);
-    }
-  }, [currentSource?.testDataSource?.remoteName, form]);
-=======
   const [guessed, setGuessed] = useState<
     Partial<Record<FieldPath<FormInputs>, string | undefined | null>>
   >({});
@@ -157,7 +125,7 @@
     guessKeys: string[]
   ) {
     useEffect(() => {
-      const guess = testSourceResult.data?.testSourceConnection.fieldDefinitions?.find(
+      const guess = testSourceResult.data?.testDataSource.fieldDefinitions?.find(
         (field) => {
           for (const guessKey of guessKeys) {
             if (
@@ -174,7 +142,7 @@
         // @ts-ignore
         form.setValue(field, guess?.value)
       }
-    }, [testSourceResult.data?.testSourceConnection.fieldDefinitions, form, setGuessed])
+    }, [testSourceResult.data?.testDataSource.fieldDefinitions, form, setGuessed])
   }
 
   useGuessedField('geographyColumn', ["postcode", "postal code", "zip code", "zip"])
@@ -184,7 +152,6 @@
   useGuessedField('fullNameField', ["full name", "name"])
   useGuessedField('firstNameField', ["first name", "given name"])
   useGuessedField('lastNameField', ["last name", "family name", "surname", "second name"])
->>>>>>> f792eeb9
 
   async function submitTestConnection(formData: FormInputs) {
     console.log('form data', formData)
@@ -283,9 +250,6 @@
     );
   }
 
-<<<<<<< HEAD
-  if (currentSource?.testDataSource?.healthcheck) {
-=======
   function FPreopulatedSelectField ({
     name,
     label,
@@ -302,17 +266,16 @@
         name={name}
         label={label}
         placeholder={placeholder}
-        fieldDefinitions={testSourceResult.data?.testSourceConnection.fieldDefinitions}
+        fieldDefinitions={testSourceResult.data?.testDataSource.fieldDefinitions}
         control={form.control}
-        connectionType={testSourceResult.data?.testSourceConnection.__typename!}
+        connectionType={testSourceResult.data?.testDataSource.__typename!}
         guess={guessed[name]}
         required={required}
       />
     )
   }
 
-  if (testSourceResult.data?.testSourceConnection.healthcheck) {
->>>>>>> f792eeb9
+  if (currentSource?.testDataSource?.healthcheck) {
     return (
       <div className="space-y-6">
         <h1 className="text-hLg">Connection successful</h1>
@@ -330,48 +293,6 @@
                 name="name"
                 render={({ field }) => (
                   <FormItem>
-<<<<<<< HEAD
-                    <FormLabel>Geography column</FormLabel>
-                    <FormControl>
-                      {
-                        (currentSource?.testDataSource?.fieldDefinitions?.length) ? (
-                          // @ts-ignore
-                          <Select {...field} onValueChange={field.onChange} required>
-                            <SelectTrigger className='pl-1'>
-                              <SelectValue
-                                placeholder={`Choose ${currentSource?.testDataSource?.geographyColumnType || 'geography'} column`}
-                              />
-                            </SelectTrigger>
-                            <SelectContent>
-                              <SelectGroup>
-                                <SelectLabel>Available columns</SelectLabel>
-                                {currentSource?.testDataSource?.fieldDefinitions?.map(
-
-                                  (field: FieldDefinition) => (
-                                    <SelectItem key={field.value} value={field.value}>
-                                      <DataSourceFieldLabel
-                                        connectionType={
-                                          currentSource?.testDataSource?.__typename!
-                                        }
-                                        fieldDefinition={field}
-                                      />
-                                    </SelectItem>
-                                  )
-                                )}
-                              </SelectGroup>
-                            </SelectContent>
-                          </Select>
-                        ) : (
-                          // @ts-ignore
-                          <Input {...field} required />
-                        )}
-                    </FormControl>
-                    {!!guessedPostcode && guessedPostcode === form.watch('geographyColumn') && (
-                      <FormDescription className='text-yellow-500 italic'>
-                        Best guess based on available table columns: {guessedPostcode}
-                      </FormDescription>
-                    )}
-=======
                     <FormLabel>Nickname</FormLabel>
                     <FormControl>
                       {/* @ts-ignore */}
@@ -380,7 +301,6 @@
                     <FormDescription>
                       This will be visible to your team.
                     </FormDescription>
->>>>>>> f792eeb9
                     <FormMessage />
                   </FormItem>
                 )}
@@ -410,14 +330,6 @@
                   </FormItem>
                 )}
               />
-<<<<<<< HEAD
-            </div>
-            <Button type='submit' variant="reverse" disabled={createSourceResult.loading}>
-              Save connection
-            </Button>
-          </form>
-        </Form>
-=======
               <div className='grid grid-cols-2 gap-4 w-full'>
                 <FPreopulatedSelectField name="geographyColumn" label="geography" required />
                 <FormField
@@ -465,7 +377,6 @@
             </form>
           </Form>
         </FormProvider>
->>>>>>> f792eeb9
       </div>
     )
   }
@@ -494,7 +405,6 @@
             well as tell us which table to update in the first place.
           </p>
         </header>
-<<<<<<< HEAD
         <Form {...form}>
           <form
             onSubmit={form.handleSubmit(submitTestConnection)}
@@ -677,105 +587,6 @@
             </div>
           </form>
         </Form>
-=======
-        <FormProvider {...form}>
-          <Form {...form}>
-            <form
-              onSubmit={form.handleSubmit(submitTestConnection)}
-              className="space-y-7 max-w-lg"
-            >
-              <div className='text-hSm'>Connection details</div>
-              <FormField
-                control={form.control}
-                name="airtable.apiKey"
-                render={({ field }) => (
-                  <FormItem>
-                    <FormLabel>Airtable access token</FormLabel>
-                    <FormControl>
-                      {/* @ts-ignore - react hook form is extra fussy about null values but they work, ok! */}
-                      <Input placeholder="patAB1" {...field} required />
-                    </FormControl>
-                    <FormDescription>
-                      Make sure your token has read and write permissions for
-                      table data, table schema and webhooks.{" "}
-                      <a
-                        className="underline"
-                        target="_blank"
-                        href="https://support.airtable.com/docs/creating-personal-access-tokens#:~:text=Click%20the%20Developer%20hub%20option,right%20portion%20of%20the%20screen."
-                      >
-                        Learn how to find your personal access token.
-                      </a>
-                    </FormDescription>
-                    <FormMessage />
-                  </FormItem>
-                )}
-              />
-              <FormField
-                control={form.control}
-                name="airtable.baseId"
-                render={({ field }) => (
-                  <FormItem>
-                    <FormLabel>Base ID</FormLabel>
-                    <FormControl>
-                      {/* @ts-ignore */}
-                      <Input placeholder="app1234" {...field} required />
-                    </FormControl>
-                    <FormDescription>
-                      The unique identifier for your base.{" "}
-                      <a
-                        className="underline"
-                        target="_blank"
-                        href="https://support.airtable.com/docs/en/finding-airtable-ids#:~:text=Finding%20base%20URL%20IDs,-Base%20URLs"
-                      >
-                        Learn how to find your base ID.
-                      </a>
-                    </FormDescription>
-                    <FormMessage />
-                  </FormItem>
-                )}
-              />
-              <FormField
-                control={form.control}
-                name="airtable.tableId"
-                render={({ field }) => (
-                  <FormItem>
-                    <FormLabel>Table ID</FormLabel>
-                    <FormControl>
-                      {/* @ts-ignore */}
-                      <Input placeholder="tbl1234" {...field} required />
-                    </FormControl>
-                    <FormDescription>
-                      The unique identifier for your table.{" "}
-                      <a
-                        className="underline"
-                        target="_blank"
-                        href="https://support.airtable.com/docs/en/finding-airtable-ids#:~:text=Finding%20base%20URL%20IDs,-Base%20URLs"
-                      >
-                        Learn how to find your table ID.
-                      </a>
-                    </FormDescription>
-                    <FormMessage />
-                  </FormItem>
-                )}
-              />
-              <div className="flex flex-row gap-x-4">
-                <Button
-                  variant="outline"
-                  type="reset"
-                  onClick={() => {
-                    router.back();
-                  }}
-                >
-                  Back
-                </Button>
-                <Button type="submit" variant={"reverse"} disabled={testSourceResult.loading}>
-                  Test connection
-                </Button>
-              </div>
-            </form>
-          </Form>
-        </FormProvider>
->>>>>>> f792eeb9
       </div>
     );
   }
