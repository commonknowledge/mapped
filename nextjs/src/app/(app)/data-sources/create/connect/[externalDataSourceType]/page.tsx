"use client";

import { Button } from "@/components/ui/button";
import { useContext, useEffect, useState } from "react";
import { useRouter } from "next/navigation";
import { FetchResult, gql, useLazyQuery, useMutation } from "@apollo/client";
import { CreateAutoUpdateFormContext } from "../../NewExternalDataSourceWrapper";
import { FieldPath, FormProvider, useForm } from "react-hook-form";
import {
  Form,
  FormControl,
  FormDescription,
  FormField,
  FormItem,
  FormLabel,
  FormMessage,
} from "@/components/ui/form";
import {
  Select,
  SelectContent,
  SelectGroup,
  SelectItem,
  SelectLabel,
  SelectTrigger,
  SelectValue,
} from "@/components/ui/select"
import { Input } from "@/components/ui/input";
import { LoadingIcon } from "@/components/ui/loadingIcon";
import {
  CreateExternalDataSourceInput,
  CreateExternalDataSourceOutput,
  DataSourceType,
  ExternalDataSourceInput,
  TestDataSourceInput,
  PostcodesIoGeographyTypes,
  TestDataSourceQuery,
  TestDataSourceQueryVariables

} from "@/__generated__/graphql";
import { toastPromise } from "@/lib/toast";
import { PreopulatedSelectField } from "@/components/ExternalDataSourceFields";

const TEST_DATA_SOURCE = gql`
  query TestDataSource($input: TestDataSourceInput!) {
    testDataSource(input: $input) {
      __typename
      crmType
      fieldDefinitions {
        label
        value
        description
      }
      geographyColumn,
      geographyColumnType
      healthcheck
      remoteName
    }
  }
`;

const CREATE_DATA_SOURCE = gql`
  mutation CreateSource ($input: CreateExternalDataSourceInput!) {
    createExternalDataSource (input: $input) {
      code
      errors {
        message
      }
      result {
        id
        name
        crmType
        dataType
      }
    }
  }
`;


type FormInputs = CreateExternalDataSourceInput & ExternalDataSourceInput & TestDataSourceInput

export default function Page({
  params: { externalDataSourceType },
}: {
  params: { externalDataSourceType: keyof CreateExternalDataSourceInput };
}) {
  const router = useRouter();
  const context = useContext(CreateAutoUpdateFormContext);


  useEffect(() => {
    context.setStep(2)
  }, [context])

  const form = useForm<FormInputs>({
    defaultValues: {
      geographyColumnType: PostcodesIoGeographyTypes.Postcode,
      geographyColumn: externalDataSourceType === "mailchimp" ? 'ADDRESS.zip' : '',
      dataType: context.dataType,
      name: '',
      airtable: {
        apiKey: '',
        baseId: '',
        tableId: '',
      },
      mailchimp: {
        apiKey: '',
        listId: ''
      }
    },
  });

  const [createSource, createSourceResult] = useMutation(CREATE_DATA_SOURCE);
  const [testSource, testSourceResult] = useLazyQuery<TestDataSourceQuery, TestDataSourceQueryVariables>(TEST_DATA_SOURCE);

  const currentSource = testSourceResult.data;

  const [guessed, setGuessed] = useState<
    Partial<Record<FieldPath<FormInputs>, string | undefined | null>>
  >({});

  /**
   * For a field that maps a data source property (e.g. address_field) to
   * a field on the remote data source (e.g. "Address Line 1"), try to guess the
   * remote field based on a list of likely options, while preventing bad matches 
   * (e.g. "Email address" for "Address").
   * 
   * In this example, field = "addressField", guessKeys = ["address", "line1", ...],
   * badKeys = ["email"].
   */
  function useGuessedField(
    field: string,
    guessKeys: string[],
    badKeys: string[] = []
  ) {
    useEffect(() => {
      const guess = testSourceResult.data?.testDataSource.fieldDefinitions?.find(
        (field: ({ label?: string, value?: string })) => {
          const isMatch = (fieldName: string|undefined, guessKey: string) => {
            if (!fieldName) {
              return false;
            }
            const match = fieldName.toLowerCase().replaceAll(' ', '').includes(guessKey.replaceAll(' ', ''))
            if (!match) {
              return false
            }
            for (const badKey of badKeys) {
              const badMatch = fieldName.toLowerCase().replaceAll(' ', '').includes(badKey.replaceAll(' ', ''))
              if (badMatch) {
                return false
              }
            }
            return true
          }
          for (const guessKey of guessKeys) {
            if (
              isMatch(field.label, guessKey) ||
              isMatch(field.value, guessKey)
            ) {
              return true
            }
          }
        }
      )
      if (guess?.value) {
        setGuessed(guesses => ({ ...guesses, [field]: guess?.value }))
        // @ts-ignore
        form.setValue(field, guess?.value)
      }
    }, [testSourceResult.data?.testDataSource.fieldDefinitions, form, setGuessed])
  }

  useGuessedField('geographyColumn', ["postcode", "postal code", "zip code", "zip"])
  useGuessedField('emailField', ["email"])
  useGuessedField('phoneField', ["mobile", "phone"])
  useGuessedField('addressField', ["street", "line1", "address"], ['email'])
  useGuessedField('fullNameField', ["full name", "name"])
  useGuessedField('firstNameField', ["first name", "given name"])
  useGuessedField('lastNameField', ["last name", "family name", "surname", "second name"])

  async function submitTestConnection(formData: FormInputs) {
    console.log('form data', formData)
    if (!formData[externalDataSourceType]) {
      throw Error("Need some CRM connection details to proceed!")
    }
    // Get the nested data source key e.g. Airtable or Mailchimp
    const dataSourceKey = externalDataSourceType

    const dataSourceValue = formData[dataSourceKey] || {};
   
    const input = {
      "type": dataSourceKey, 
      "apiKey": dataSourceValue?.apiKey || '',
      "baseId": "baseId" in dataSourceValue ? dataSourceValue.baseId : '',
      "tableId": "tableId" in dataSourceValue ? dataSourceValue.tableId : '',
      "listId": "listId" in dataSourceValue ? dataSourceValue.listId : '',
    }

    {
      toastPromise(testSource({
        variables: { input }
      }), {
        loading: "Testing connection...",
        success: (d: FetchResult<TestDataSourceQuery>) => {
          if (!d.errors && d.data?.testDataSource) {
            return "Connection is healthy";
          }
          throw new Error(d.errors?.map(e => e.message).join(', ') || "Unknown error")
        },
        error: "Connection failed",
      });
    }
  }

  async function submitCreateSource(formData: FormInputs) {
    if (!formData[externalDataSourceType]) {
      throw Error("Need some CRM connection details to proceed!")
    }
    // To avoid mutation of the form data
    const genericCRMData = Object.assign({}, formData)
    const CRMSpecificData = formData[externalDataSourceType]

    // Remove specific CRM data from the generic data
    // TODO: make this less fragile. Currently it assumes any nested
    // object is specific to a CRM.
    for (const key of Object.keys(formData)) {
      if (typeof formData[key as keyof FormInputs] === "object") {
        delete genericCRMData[key as keyof FormInputs]
      }
<<<<<<< HEAD
    }

    let input: CreateExternalDataSourceInput = {
      [externalDataSourceType]: {
        ...genericCRMData,
        ...CRMSpecificData
      }
    }
    toastPromise(createSource({ variables: { input }}),
      {
        loading: "Saving connection...",
        success: (d: FetchResult<CreateExternalDataSourceOutput>) => {
          const errors = d.errors || d.data?.createExternalDataSource.errors || []
          if (!errors.length && d.data?.createExternalDataSource?.result) {
            if (d.data?.createExternalDataSource.dataType === DataSourceType.Member) {
              router.push(
                `/data-sources/create/configure/${d.data.createExternalDataSource.result.id}`,
              );
            } else {
              router.push(
                `/data-sources/inspect/${d.data.createExternalDataSource.result.id}`,
              );
=======
      toastPromise(createSource({ variables }),
        {
          loading: "Saving connection...",
          success: (d: FetchResult<CreateSourceMutation>) => {
            const errors = d.errors || d.data?.createSource.errors || []
            if (!errors.length && d.data?.createSource?.result) {
              if (d.data?.createSource.result.dataType === DataSourceType.Member) {
                router.push(
                  `/data-sources/create/configure/${d.data.createSource.result.id}`,
                );
              } else {
                router.push(
                  `/data-sources/inspect/${d.data.createSource.result.id}`,
                );
              }
              return "Connection successful";
            }
            throw new Error(errors.map(e => e.message).join(', ') || "Unknown error")
          },
          error(e) {
            return {
              title: "Connection failed",
              description: e.message,
>>>>>>> 1807da11
            }
            return "Connection successful";
          }
          throw new Error(errors.map(e => e.message).join(', ') || "Unknown error")
        },
        error(e) {
          return {
            title: "Connection failed",
            description: e.message,
          }
        }
      },
    )
  }

  if (createSourceResult.loading || createSourceResult.data?.createExternalDataSource.result) {
    return (
      <div className="space-y-6">
        <h1 className="text-hLg">Saving connection...</h1>
        <p className="text-meepGray-400 max-w-lg">
          Please wait whilst we save your connection details
        </p>
        <LoadingIcon />
      </div>
    );
  }

  function FPreopulatedSelectField ({
    name,
    label,
    placeholder,
    required = false
  }: {
    name: FieldPath<FormInputs>,
    label?: string,
    placeholder?: string
    required?: boolean
  }) {
    return (
      <PreopulatedSelectField
        name={name}
        label={label}
        placeholder={placeholder}
        fieldDefinitions={testSourceResult.data?.testDataSource.fieldDefinitions}
        control={form.control}
        crmType={testSourceResult.data?.testDataSource.crmType!}
        guess={guessed[name]}
        required={required}
      />
    )
  }

  if (currentSource?.testDataSource?.healthcheck) {
    return (
      <div className="space-y-6">
        <h1 className="text-hLg">Connection successful</h1>
        <p className="text-meepGray-400 max-w-lg">
          Tell us a bit more about the data you{"'"}re connecting to.
        </p>
        <FormProvider {...form}>
          <Form {...form}>
            <form
              onSubmit={form.handleSubmit(submitCreateSource)}
              className="space-y-7 max-w-lg"
            >
              <FormField
                control={form.control}
                name="name"
                render={({ field }) => (
                  <FormItem>
                    <FormLabel>Nickname</FormLabel>
                    <FormControl>
                      {/* @ts-ignore */}
                      <Input placeholder="My members list" {...field} required />
                    </FormControl>
                    <FormDescription>
                      This will be visible to your team.
                    </FormDescription>
                    <FormMessage />
                  </FormItem>
                )}
              />
              <FormField
                control={form.control}
                name="dataType"
                render={({ field }) => (
                  <FormItem>
                    <FormLabel>Data type</FormLabel>
                    <FormControl>
                      {/* @ts-ignore */}
                      <Select onValueChange={field.onChange} defaultValue={field.value} required>
                        <SelectTrigger>
                          <SelectValue placeholder="What kind of data is this?" />
                        </SelectTrigger>
                        <SelectContent>
                          <SelectGroup>
                            <SelectLabel>Type of data source</SelectLabel>
                            <SelectItem value={DataSourceType.Member}>A list of members</SelectItem>
                            <SelectItem value={DataSourceType.Other}>Other data</SelectItem>
                          </SelectGroup>
                        </SelectContent>
                      </Select>
                    </FormControl>
                    <FormMessage />
                  </FormItem>
                )}
              />
              <div className='grid grid-cols-2 gap-4 w-full'>
                <FPreopulatedSelectField name="geographyColumn" label="geography" required />
                <FormField
                  control={form.control}
                  name="geographyColumnType"
                  render={({ field }) => (
                    <FormItem>
                      <FormLabel>Geography Type</FormLabel>
                      <FormControl>
                        {/* @ts-ignore */}
                        <Select onValueChange={field.onChange} defaultValue={field.value} required>
                          <SelectTrigger>
                            <SelectValue placeholder="Select a geography type" />
                          </SelectTrigger>
                          <SelectContent>
                            <SelectGroup>
                              <SelectLabel>Geography type</SelectLabel>
                              <SelectItem value={PostcodesIoGeographyTypes.Postcode}>Postcode</SelectItem>
                              <SelectItem value={PostcodesIoGeographyTypes.Ward}>Ward</SelectItem>
                              <SelectItem value={PostcodesIoGeographyTypes.Council}>Council</SelectItem>
                              <SelectItem value={PostcodesIoGeographyTypes.Constituency}>GE2010-2019 Constituency</SelectItem>
                              <SelectItem value={PostcodesIoGeographyTypes.Constituency_2025}>GE2024 Constituency</SelectItem>
                            </SelectGroup>
                          </SelectContent>
                        </Select>
                      </FormControl>
                      <FormMessage />
                    </FormItem>
                  )}
                />
                {form.watch('dataType') === DataSourceType.Member && (
                  <>
                    <FPreopulatedSelectField name="emailField" />
                    <FPreopulatedSelectField name="phoneField" />
                    <FPreopulatedSelectField name="addressField" />
                    <FPreopulatedSelectField name="fullNameField" />
                    <FPreopulatedSelectField name="firstNameField" />
                    <FPreopulatedSelectField name="lastNameField" />
                  </>
                )}
              </div>
              <Button type='submit' variant="reverse" disabled={createSourceResult.loading}>
                Save connection
              </Button>
            </form>
          </Form>
        </FormProvider>
      </div>
    )
  }

  if (testSourceResult.loading) {
    return (
      <div className="space-y-6">
        <h1 className="text-hLg">Testing connection...</h1>
        <p className="text-meepGray-400 max-w-lg">
          Please wait whilst we try to connect to your CRM using the information
          you provided
        </p>
        <LoadingIcon />
      </div>
    );
  }

  if (externalDataSourceType === "airtable") {
    return (
      <div className="space-y-7">
        <header>
          <h1 className="text-hLg">Connecting to your Airtable base</h1>
          <p className="mt-6 text-meepGray-400 max-w-lg">
            In order to send data across to your Airtable, we{"'"}ll need a few
            details that gives us permission to make updates to your base, as
            well as tell us which table to update in the first place.
          </p>
        </header>
        <Form {...form}>
          <form
            onSubmit={form.handleSubmit(submitTestConnection)}
            className="space-y-7 max-w-lg"
          >
            <div className='text-hSm'>Connection details</div>
            <FormField
              control={form.control}
              name="airtable.apiKey"
              render={({ field }) => (
                <FormItem>
                  <FormLabel>Airtable access token</FormLabel>
                  <FormControl>
                    {/* @ts-ignore */}
                    <Input placeholder="patAB1" {...field} required />
                  </FormControl>
                  <FormDescription>
                    Make sure your token has read and write permissions for
                    table data, table schema and webhooks.{" "}
                    <a
                      className="underline"
                      target="_blank"
                      href="https://support.airtable.com/docs/creating-personal-access-tokens#:~:text=Click%20the%20Developer%20hub%20option,right%20portion%20of%20the%20screen."
                    >
                      Learn how to find your personal access token.
                    </a>
                  </FormDescription>
                  <FormMessage />
                </FormItem>
              )}
            />
            <FormField
              control={form.control}
              name="airtable.baseId"
              render={({ field }) => (
                <FormItem>
                  <FormLabel>Base ID</FormLabel>
                  <FormControl>
                    {/* @ts-ignore */}
                    <Input placeholder="app1234" {...field} required />
                  </FormControl>
                  <FormDescription>
                    The unique identifier for your base.{" "}
                    <a
                      className="underline"
                      target="_blank"
                      href="https://support.airtable.com/docs/en/finding-airtable-ids#:~:text=Finding%20base%20URL%20IDs,-Base%20URLs"
                    >
                      Learn how to find your base ID.
                    </a>
                  </FormDescription>
                  <FormMessage />
                </FormItem>
              )}
            />
            <FormField
              control={form.control}
              name="airtable.tableId"
              render={({ field }) => (
                <FormItem>
                  <FormLabel>Table ID</FormLabel>
                  <FormControl>
                    {/* @ts-ignore */}
                    <Input placeholder="tbl1234" {...field} required />
                  </FormControl>
                  <FormDescription>
                    The unique identifier for your table.{" "}
                    <a
                      className="underline"
                      target="_blank"
                      href="https://support.airtable.com/docs/en/finding-airtable-ids#:~:text=Finding%20base%20URL%20IDs,-Base%20URLs"
                    >
                      Learn how to find your table ID.
                    </a>
                  </FormDescription>
                  <FormMessage />
                </FormItem>
              )}
            />
            <div className="flex flex-row gap-x-4">
              <Button
                variant="outline"
                type="reset"
                onClick={() => {
                  router.back();
                }}
              >
                Back
              </Button>
              <Button type="submit" variant={"reverse"}>
                Test connection
              </Button>
            </div>
          </form>
        </Form>
      </div>
    );
  }

  if (externalDataSourceType === "mailchimp") {
    return (
      <div className="space-y-7">
        <header>
          <h1 className="text-hLg">Connecting to your Mailchimp audience</h1>
          <p className="mt-6 text-meepGray-400 max-w-lg">
            In order to send data across to your Mailchimp audience, we{"'"}ll need a few
            details that gives us permission to make updates to your audience, as
            well as tell us which audience to update in the first place.
          </p>
        </header>
        <Form {...form}>
          <form
            onSubmit={form.handleSubmit(submitTestConnection)}
            className="space-y-7 max-w-lg"
          >
            <div className='text-hSm'>Connection details</div>
            <FormField
              control={form.control}
              name="mailchimp.apiKey"
              render={({ field }) => (
                <FormItem>
                  <FormLabel>MailChimp API key</FormLabel>
                  <FormControl>
                    {/* @ts-ignore */}
                    <Input placeholder="X...-usXX" {...field} required />
                  </FormControl>
                  <FormDescription>
                    {" "}
                    <a
                      className="underline"
                      target="_blank"
                      href="https://mailchimp.com/help/about-api-keys/"
                    >
                      Learn how to find your API key.
                    </a>
                  </FormDescription>
                  <FormMessage />
                </FormItem>
              )}
            />

            <FormField
              control={form.control}
              name="mailchimp.listId"
              render={({ field }) => (
                <FormItem>
                  <FormLabel>Audience ID</FormLabel>
                  <FormControl>
                    {/* @ts-ignore */}
                    <Input placeholder="XXXXXXXXXX" {...field} required />
                  </FormControl>
                  <FormDescription>
                    The unique identifier for your audience.{" "}
                    <a
                      className="underline"
                      target="_blank"
                      href="https://mailchimp.com/help/find-audience-id/"
                    >
                      Learn how to find your audience ID.
                    </a>
                  </FormDescription>
                  <FormMessage />
                </FormItem>
              )}
            />

            <div className="flex flex-row gap-x-4">
              <Button
                variant="outline"
                type="reset"
                onClick={() => {
                  router.back();
                }}
              >
                Back
              </Button>
              <Button type="submit" variant={"reverse"} disabled={testSourceResult.loading}>
                Test connection
              </Button>
            </div>
          </form>
        </Form>
      </div>
    );
  }


  return null;
}<|MERGE_RESOLUTION|>--- conflicted
+++ resolved
@@ -28,13 +28,13 @@
 import { LoadingIcon } from "@/components/ui/loadingIcon";
 import {
   CreateExternalDataSourceInput,
-  CreateExternalDataSourceOutput,
   DataSourceType,
   ExternalDataSourceInput,
   TestDataSourceInput,
   PostcodesIoGeographyTypes,
   TestDataSourceQuery,
-  TestDataSourceQueryVariables
+  TestDataSourceQueryVariables,
+  CreateSourceMutation
 
 } from "@/__generated__/graphql";
 import { toastPromise } from "@/lib/toast";
@@ -109,7 +109,7 @@
     },
   });
 
-  const [createSource, createSourceResult] = useMutation(CREATE_DATA_SOURCE);
+  const [createSource, createSourceResult] = useMutation<CreateSourceMutation>(CREATE_DATA_SOURCE);
   const [testSource, testSourceResult] = useLazyQuery<TestDataSourceQuery, TestDataSourceQueryVariables>(TEST_DATA_SOURCE);
 
   const currentSource = testSourceResult.data;
@@ -134,8 +134,8 @@
   ) {
     useEffect(() => {
       const guess = testSourceResult.data?.testDataSource.fieldDefinitions?.find(
-        (field: ({ label?: string, value?: string })) => {
-          const isMatch = (fieldName: string|undefined, guessKey: string) => {
+        (field: ({ label?: string | null, value: string })) => {
+          const isMatch = (fieldName: string|null|undefined, guessKey: string) => {
             if (!fieldName) {
               return false;
             }
@@ -226,7 +226,6 @@
       if (typeof formData[key as keyof FormInputs] === "object") {
         delete genericCRMData[key as keyof FormInputs]
       }
-<<<<<<< HEAD
     }
 
     let input: CreateExternalDataSourceInput = {
@@ -238,10 +237,10 @@
     toastPromise(createSource({ variables: { input }}),
       {
         loading: "Saving connection...",
-        success: (d: FetchResult<CreateExternalDataSourceOutput>) => {
+        success: (d) => {
           const errors = d.errors || d.data?.createExternalDataSource.errors || []
-          if (!errors.length && d.data?.createExternalDataSource?.result) {
-            if (d.data?.createExternalDataSource.dataType === DataSourceType.Member) {
+          if (!errors.length && d.data?.createExternalDataSource.result) {
+            if (d.data?.createExternalDataSource.result.dataType === DataSourceType.Member) {
               router.push(
                 `/data-sources/create/configure/${d.data.createExternalDataSource.result.id}`,
               );
@@ -249,31 +248,6 @@
               router.push(
                 `/data-sources/inspect/${d.data.createExternalDataSource.result.id}`,
               );
-=======
-      toastPromise(createSource({ variables }),
-        {
-          loading: "Saving connection...",
-          success: (d: FetchResult<CreateSourceMutation>) => {
-            const errors = d.errors || d.data?.createSource.errors || []
-            if (!errors.length && d.data?.createSource?.result) {
-              if (d.data?.createSource.result.dataType === DataSourceType.Member) {
-                router.push(
-                  `/data-sources/create/configure/${d.data.createSource.result.id}`,
-                );
-              } else {
-                router.push(
-                  `/data-sources/inspect/${d.data.createSource.result.id}`,
-                );
-              }
-              return "Connection successful";
-            }
-            throw new Error(errors.map(e => e.message).join(', ') || "Unknown error")
-          },
-          error(e) {
-            return {
-              title: "Connection failed",
-              description: e.message,
->>>>>>> 1807da11
             }
             return "Connection successful";
           }
