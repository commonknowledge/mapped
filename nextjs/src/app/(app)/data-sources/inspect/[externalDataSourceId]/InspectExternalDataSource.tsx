"use client";

import {
  FetchResult,
  MutationResult,
  gql,
  useQuery,
  useApolloClient,
  ApolloClient,
} from "@apollo/client";
import { AirtableLogo } from "@/components/logos";
import { formatRelative } from "date-fns";
import { Button, buttonVariants } from "@/components/ui/button";
import { toast } from "sonner";
import {
  AutoUpdateSwitch,
  AutoUpdateWebhookRefresh,
  TriggerUpdateButton,
} from "@/components/AutoUpdateCard";
import { LoadingIcon } from "@/components/ui/loadingIcon";
import {
  DataSourceType,
  DeleteUpdateConfigMutation,
  DeleteUpdateConfigMutationVariables,
  ExternalDataSourceInput,
  ExternalDataSourceInspectPageQuery,
  ExternalDataSourceInspectPageQueryVariables,
  ImportDataMutation,
  ImportDataMutationVariables,
  UpdateExternalDataSourceMutation,
  UpdateExternalDataSourceMutationVariables,
} from "@/__generated__/graphql";
import { useRouter } from "next/navigation";
import {
  ColumnDef,
  flexRender,
  getCoreRowModel,
  useReactTable,
  getSortedRowModel,
  SortingState,
} from "@tanstack/react-table";
import {
  Table,
  TableBody,
  TableCell,
  TableHead,
  TableHeader,
  TableRow,
} from "@/components/ui/table";
import { ArrowUpDown, ExternalLink, RefreshCcw } from "lucide-react";
import { useEffect, useState } from "react";
import {
  AlertDialog,
  AlertDialogAction,
  AlertDialogCancel,
  AlertDialogContent,
  AlertDialogDescription,
  AlertDialogFooter,
  AlertDialogHeader,
  AlertDialogTitle,
  AlertDialogTrigger,
} from "@/components/ui/alert-dialog";
import { UpdateMappingForm } from "@/components/UpdateMappingForm";
import { UDPATE_EXTERNAL_DATA_SOURCE } from "@/graphql/mutations";
import { AlertCircle } from "lucide-react"
import {
  Alert,
  AlertDescription,
  AlertTitle,
} from "@/components/ui/alert"
import { DataSourceFieldLabel } from "@/components/DataSourceIcon";
import { toastPromise } from "@/lib/toast";
<<<<<<< HEAD
import { UpdateExternalDataSourceFields } from "@/components/UpdateExternalDataSourceFields";
=======
import { contentEditableMutation } from "@/lib/html";
>>>>>>> 56eb4c37

const GET_UPDATE_CONFIG = gql`
  query ExternalDataSourceInspectPage($ID: ID!) {
    externalDataSource(pk: $ID) {
      id
      name
      dataType
      remoteUrl
      connectionDetails {
        crmType: __typename
        ... on AirtableSource {
          baseId
          tableId
          apiKey
        }
      }
      autoUpdateEnabled
      webhookHealthcheck
      geographyColumn
      geographyColumnType
      postcodeField
      firstNameField
      lastNameField
      fullNameField
      emailField
      phoneField
      addressField
      isImporting
      importedDataCount
      fieldDefinitions {
        label
        value
        description
      }
      jobs {
        status
        id
        taskName
        args
        lastEventAt
      }
      updateMapping {
        source
        sourcePath
        destinationColumn
      }
    }
  }
`;

const DELETE_UPDATE_CONFIG = gql`
  mutation DeleteUpdateConfig($id: String!) {
    deleteExternalDataSource(data: { id: $id }) {
      id
    }
  }
`;

export default function InspectExternalDataSource({
  externalDataSourceId,
}: {
  externalDataSourceId: string;
}) {
  const router = useRouter();
  const client = useApolloClient();

  const { loading, error, data, refetch } = useQuery<
    ExternalDataSourceInspectPageQuery,
    ExternalDataSourceInspectPageQueryVariables
  >(GET_UPDATE_CONFIG, {
    variables: {
      ID: externalDataSourceId,
    },
  });

  useEffect(() => {
    const interval = setInterval(() => refetch(), 5000)
    return () => clearInterval(interval)
  }, [refetch])

  if (!data?.externalDataSource && loading) {
    return <LoadingIcon />;
  }

  if (!data?.externalDataSource) {
    return <h2>No data sources found</h2>;
  }

  const source = data.externalDataSource
  const allowMapping = source.dataType == DataSourceType.Member

  return (
    <div className="p-6 max-w-4xl mx-auto space-y-7">
      <header className="flex flex-row justify-between gap-8">
        <div className='w-full'>
          <div className="text-meepGray-400">
            {source.dataType === DataSourceType.Member ? "Member list" : "Custom data layer"}
          </div>
          <h1
            className="text-hLg"
            {...contentEditableMutation(updateMutation, "name", "Untitled Data Source")}
          >
            {source.name}
          </h1>
          {!!source.remoteUrl && (
            <a href={source.remoteUrl} className="text-meepGray-300 underline text-sm">
              Visit URL: {source.remoteUrl} <ExternalLink />
            </a>
          )}
        </div>
        <div>
          {source.connectionDetails.crmType ===
            "AirtableSource" && (
            <div className="inline-flex rounded-xl bg-meepGray-700 px-10 py-6 overflow-hidden flex-row items-center justify-center">
              <AirtableLogo className="w-full" />
            </div>
          )}
        </div>
      </header>
      {allowMapping && (
        <>
        <div className="border-b border-meepGray-700 pt-10" />
        <div className='grid sm:grid-cols-2 gap-8'>
          <section className='space-y-4'>
            <div>Imported records</div>
            <div className='text-hXlg'>{source.importedDataCount || 0}</div>
            <p className='text-sm text-meepGray-400'>
              Import data from this source into Mapped for use in auto-updates and reports.
            </p>
            <Button disabled={source.isImporting} onClick={() => importData(client, externalDataSourceId)}>
              {!source.isImporting ? "Import data" : <span className='flex flex-row gap-2 items-center'>
                <LoadingIcon size={"18"} />
                <span>Importing...</span>
              </span>}
            </Button>
          </section>
          <section className='space-y-4'>
            <h2 className="text-hSm mb-5">Auto-updates</h2>
            <p className='text-sm text-meepGray-400'>
              Auto-updates are {source.autoUpdateEnabled ? "enabled" : "disabled"} for this data source. Mapped can automatically update this data source based on the mapping you{"'"}ve defined in the Data Mapping section.
            </p>
            {source.jobs[0]?.lastEventAt ? (
              <div className="text-meepGray-400">
                Last sync:{" "}
                {formatRelative(source.jobs[0].lastEventAt, new Date())} (
                {source.jobs[0].status})
              </div>
            ) : null}
            <AutoUpdateSwitch externalDataSource={source} />
            {source.autoUpdateEnabled && !source.webhookHealthcheck && (
              <>
                <Alert variant="destructive">
                  <AlertCircle className="h-4 w-4" />
                  <AlertTitle>Webhooks unhealthy</AlertTitle>
                  <AlertDescription>
                    The webhook is unhealthy. Please refresh the webhook to fix auto-updates.
                  </AlertDescription>
                </Alert>
                <AutoUpdateWebhookRefresh externalDataSourceId={externalDataSourceId} />
              </>
            )}
          </section>
        </div>
        </>
      )}
      <div className="border-b border-meepGray-700 pt-10" />
      <section className="space-y-4">
        <header className="flex flex-row justify-between items-center">
          <div>
            <h2 className="text-hSm mb-5">Data updates</h2>
            <p className='text-sm text-meepGray-400'>
              <span className='align-middle'>
                Pull third party data into your data source{"'"}s original location, based on the record{"'"}s 
              </span>
              <DataSourceFieldLabel
                className='align-middle'
                label={source.geographyColumnType}
                connectionType={source.connectionDetails.__typename!}
              />
            </p>
          </div>
          {allowMapping && !!source.updateMapping?.length && (
            <TriggerUpdateButton id={source.id} />
          )}
        </header>
        <UpdateMappingForm
          saveButtonLabel="Update"
          allowMapping={allowMapping}
          connectionType={source.connectionDetails.crmType}
          fieldDefinitions={source.fieldDefinitions}
          initialData={{
            // Trim out the __typenames
            geographyColumn: source?.geographyColumn,
            geographyColumnType: source?.geographyColumnType,
            updateMapping: source?.updateMapping?.map((m) => ({
              source: m.source,
              sourcePath: m.sourcePath,
              destinationColumn: m.destinationColumn,
            })),
          }}
          onSubmit={updateMutation}
        />
      </section>
      <div className="border-b border-meepGray-700 pt-10" />
      {source.dataType === DataSourceType.Member && (
        <section className="space-y-4">
          <header className="flex flex-row justify-between items-center">
            <div>
              <h2 className="text-hSm mb-5">Member data fields</h2>
              <p className='text-sm text-meepGray-400'>
                <span className='align-middle'>
                  Designate special fields for use in Mapped reports
                </span>
              </p>
            </div>
          </header>
          <UpdateExternalDataSourceFields
            connectionType={source.connectionDetails.crmType}
            fieldDefinitions={source.fieldDefinitions}
            initialData={{
              firstNameField: source.firstNameField,
              lastNameField: source.lastNameField,
              fullNameField: source.fullNameField,
              emailField: source.emailField,
              phoneField: source.phoneField,
              addressField: source.addressField,
            }}
            onSubmit={updateMutation}
          />
        </section>
      )}
      <div className="border-b border-meepGray-700 pt-10" />
      <section className='space-y-4'>
        <h2 className="text-hSm mb-5">Connection</h2>
        {!!source.connectionDetails.baseId && (
          <div className='mt-2'>
            <code>
              {source.connectionDetails.apiKey}
            </code>
            <br />
            <code>
              {source.connectionDetails.baseId}
            </code>
            <br />
            <code>
              {source.connectionDetails.tableId}
            </code>
          </div>
        )}
        <AlertDialog>
          <AlertDialogTrigger>
            <Button variant="destructive">Permanently delete</Button>
          </AlertDialogTrigger>
          <AlertDialogContent>
            <AlertDialogHeader>
              <AlertDialogTitle>Are you sure?</AlertDialogTitle>
              <AlertDialogDescription className="text-base">
                This action cannot be undone. This will permanently delete
                this data source connect from Mapped.
              </AlertDialogDescription>
            </AlertDialogHeader>
            <AlertDialogFooter>
              <AlertDialogCancel
                className={buttonVariants({ variant: "outline" })}
              >
                Cancel
              </AlertDialogCancel>
              <AlertDialogAction
                onClick={() => {
                  del();
                }}
                className={buttonVariants({ variant: "destructive" })}
              >
                Confirm delete
              </AlertDialogAction>
            </AlertDialogFooter>
          </AlertDialogContent>
        </AlertDialog>
      </section>
      <div className="border-b border-meepGray-700 pt-10" />
      <section>
        <h2 className="text-hSm mb-5 flex flex-row items-center gap-3">
          <span>Logs</span>
          <RefreshCcw
            className="inline-block cursor-pointer w-4 h-4"
            onClick={async () => {
              const tid = toast.loading("Refreshing");
              await refetch();
              toast.success("Refreshed", {
                duration: 2000,
                id: tid,
              });
            }}
          />
        </h2>
        <LogsTable
          data={source.jobs}
          sortingState={[{ desc: true, id: "lastEventAt" }]}
          columns={[
            {
              accessorKey: "lastEventAt",
              header: ({ column }) => {
                return (
                  <Button
                    variant="ghost"
                    onClick={() =>
                      column.toggleSorting(column.getIsSorted() === "asc")
                    }
                  >
                    Last Update Time
                    <ArrowUpDown className="ml-2 h-4 w-4" />
                  </Button>
                );
              },
              cell: (d) => {
                try {
                  if (d) {
                    // @ts-ignore
                    return formatRelative(new Date(d.getValue()), new Date());
                  }
                  return null;
                } catch (e) {
                  return null;
                }
              },
            },
            { header: "ID", accessorKey: "id" },
            { header: "Job", accessorKey: "taskName" },
            { header: "Status", accessorKey: "status" },
            {
              header: "Args",
              accessorKey: "args",
              cell: (d) => (
                <code>
                  <pre>{JSON.stringify(d.getValue() || {}, null, 2)}</pre>
                </code>
              ),
            },
          ]}
        />
      </section>
    </div>
  );

  function updateMutation (data: ExternalDataSourceInput, e?: React.BaseSyntheticEvent<object, any, any> | undefined) {
    e?.preventDefault();
    const update = client.mutate<UpdateExternalDataSourceMutation, UpdateExternalDataSourceMutationVariables>({
      mutation: UDPATE_EXTERNAL_DATA_SOURCE,
      variables: {
        input: {
          id: externalDataSourceId,
          ...data
        }
      }
    })
    toast.promise(update, {
      loading: "Saving...",
      success: (d: FetchResult<UpdateExternalDataSourceMutation>) => {
        if (!d.errors && d.data) {
          return "Saved source";
        }
      },
      error: `Couldn't save source`,
    });
  }

  function del() {
    const mutation = client.mutate<
      DeleteUpdateConfigMutation,
      DeleteUpdateConfigMutationVariables
    >({
      mutation: DELETE_UPDATE_CONFIG,
      variables: { id: externalDataSourceId },
    });
    toast.promise(mutation, {
      loading: "Deleting...",
      success: (e: FetchResult<DeleteUpdateConfigMutation>) => {
        if (!e.errors) {
          router.push("/data-sources");
          return `Deleted ${source.name}`;
        }
      },
      error: `Couldn't delete ${source.name}`,
    });
  }
}

export function importData (client: ApolloClient<any>, externalDataSourceId: string) {
  const importJob = client.mutate<ImportDataMutation, ImportDataMutationVariables>({
    mutation: gql`
      mutation ImportData($id: String!) {
        importAll(externalDataSourceId: $id) {
          id
          importedDataCount
          isImporting
          jobs {
            status
            id
            taskName
            args
            lastEventAt
          }
        }
      }
    `,
    variables: {
      id: externalDataSourceId
    }
  })
  toastPromise(importJob, {
    loading: "Scheduling data import...",
    success: (d: FetchResult) => {
      if (!d.errors) {
        return {
          title: "Import is processing",
          description: "This may take a few minutes. You can check the logs for progress."
        }
      } else {
        throw new Error("Couldn't schedule data import")
      }
    },
    error: `Couldn't schedule data import`,
  });
}

interface DataTableProps<TData, TValue> {
  columns: ColumnDef<TData, TValue>[];
  data: TData[];
}

export function LogsTable<TData, TValue>({
  columns,
  data,
  sortingState = [],
}: DataTableProps<TData, TValue> & {
  sortingState?: SortingState;
}) {
  const [sorting, setSorting] = useState<SortingState>(sortingState);

  const table = useReactTable({
    data,
    columns,
    getCoreRowModel: getCoreRowModel(),
    onSortingChange: setSorting,
    getSortedRowModel: getSortedRowModel(),
    state: {
      sorting,
    },
  });

  return (
    <div className="rounded-md border border-meepGray-400">
      <Table>
        <TableHeader>
          {table.getHeaderGroups().map((headerGroup) => (
            <TableRow key={headerGroup.id}>
              {headerGroup.headers.map((header) => {
                return (
                  <TableHead key={header.id}>
                    {header.isPlaceholder
                      ? null
                      : flexRender(
                          header.column.columnDef.header,
                          header.getContext(),
                        )}
                  </TableHead>
                );
              })}
            </TableRow>
          ))}
        </TableHeader>
        <TableBody>
          {table.getRowModel().rows?.length ? (
            table.getRowModel().rows.map((row) => (
              <TableRow
                key={row.id}
                data-state={row.getIsSelected() && "selected"}
              >
                {row.getVisibleCells().map((cell) => (
                  <TableCell key={cell.id}>
                    {flexRender(cell.column.columnDef.cell, cell.getContext())}
                  </TableCell>
                ))}
              </TableRow>
            ))
          ) : (
            <TableRow>
              <TableCell colSpan={columns.length} className="h-24 text-center">
                No results.
              </TableCell>
            </TableRow>
          )}
        </TableBody>
      </Table>
    </div>
  );
}<|MERGE_RESOLUTION|>--- conflicted
+++ resolved
@@ -70,11 +70,8 @@
 } from "@/components/ui/alert"
 import { DataSourceFieldLabel } from "@/components/DataSourceIcon";
 import { toastPromise } from "@/lib/toast";
-<<<<<<< HEAD
+import { contentEditableMutation } from "@/lib/html";
 import { UpdateExternalDataSourceFields } from "@/components/UpdateExternalDataSourceFields";
-=======
-import { contentEditableMutation } from "@/lib/html";
->>>>>>> 56eb4c37
 
 const GET_UPDATE_CONFIG = gql`
   query ExternalDataSourceInspectPage($ID: ID!) {
