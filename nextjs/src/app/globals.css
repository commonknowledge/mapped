@tailwind base;
@tailwind components;
@tailwind utilities;

@import url('https://fonts.googleapis.com/css2?family=IBM+Plex+Sans+Condensed:ital,wght@0,100;0,200;0,300;0,400;0,500;0,600;0,700;1,100;1,200;1,300;1,400;1,500;1,600;1,700&display=swap');
@import url('https://fonts.googleapis.com/css2?family=IBM+Plex+Mono:ital,wght@0,100;0,200;0,300;0,400;0,500;0,600;0,700;1,100;1,200;1,300;1,400;1,500;1,600;1,700&display=swap');

@font-face {
  font-family: "PPRightGrotesk";
  src:
    url("../fonts/PPRightGrotesk/PPRightGrotesk-CompactBlack.woff2")
      format("woff2"),
    url("../fonts/PPRightGrotesk/PPRightGrotesk-CompactBlack.woff")
      format("woff");
  font-style: normal;
}

@font-face {
  font-family: IBMPlexSansReg;
  src: url("../fonts/IBMPlexSans/IBMPlexSans-Regular.ttf");
}
@font-face {
  font-family: IBMPlexSansMedium;
  src: url("../fonts/IBMPlexSans/IBMPlexSans-Medium.ttf");
}
@font-face {
  font-family: IBMPlexSansSemiBold;
  src: url("../fonts/IBMPlexSans/IBMPlexSans-SemiBold.ttf");
}
@font-face {
  font-family: IBMPlexSansCondensed;
  src: url("../fonts/IBMPlexSans/IBMPlexSansCondensed-Regular.ttf");
}

@font-face {
  font-family: IBMPlexMono;
  src: url("../fonts/IBMPlexMono/IBMPlexMono-Regular.ttf");
}

@layer base {
  :root {
    --meep-gray-100: 220, 14%, 96%;
    --meep-gray-200: 225, 14%, 89%;
    --meep-gray-300: 224, 14%, 79%;
    --meep-gray-400: 222, 14%, 64%;
    --meep-gray-500: 222, 14%, 34%;
    --meep-gray-600: 222, 14%, 24%;
    --meep-gray-700: 222, 13%, 19%;
    --meep-gray-800: 222, 14%, 14%;
    --brand-blue: 222, 69%, 65%;
    --button-text: 220, 25%, 16%;
    --white: 0, 0%, 100%;
    --labour: 4, 100%, 58%;
    --conservative: 222, 100%, 58%;
    --foreground: var(--meep-gray-200);
    --card: 0 0% 100%;
    --card-foreground: 222.2 84% 4.9%;
<<<<<<< HEAD
    --popover: var(--meep-gray-800);
    --popover-foreground: var(--meep-gray-100);
    --primary: 222.2 47.4% 11.2%;
=======
    --popover: 0 0% 100%;
    --popover-foreground: 222.2 84% 4.9%;
    --primary: 222, 14%, 34%;
>>>>>>> 013c8175
    --primary-foreground: 210 40% 98%;
    --secondary: 210 40% 96.1%;
    --secondary-foreground: 222, 14%, 34%;
    --muted: 210 40% 96.1%;
    --muted-foreground: 215.4 16.3% 46.9%;
<<<<<<< HEAD
    --accent: var(--brand-blue);
    --accent-foreground: var(--meep-gray-800);
=======
    --accent: 210 40% 96.1%;
    --accent-foreground: 222, 14%, 34%;
>>>>>>> 013c8175
    --border: 0, 0%, 100%, 0.32;

    --brand: 222, 69%, 65%;

    --destructive: 0 84.2% 60.2%;
    --destructive-foreground: 0 0% 0%;

    --border: var(--meep-gray-600);
    --input: var(--meep-gray-600);
    --ring: 222.2 84% 4.9%;
    --radius: 0.5rem;
  }
}

@layer base {
  * {
    @apply border-border;
  }
  body {
    @apply bg-meepGray-800 text-white font-IBMPlexSans;
  }
}

@layer components {
  .active {
    @apply border-b flex items-center;
  }
}<|MERGE_RESOLUTION|>--- conflicted
+++ resolved
@@ -55,27 +55,16 @@
     --foreground: var(--meep-gray-200);
     --card: 0 0% 100%;
     --card-foreground: 222.2 84% 4.9%;
-<<<<<<< HEAD
     --popover: var(--meep-gray-800);
     --popover-foreground: var(--meep-gray-100);
     --primary: 222.2 47.4% 11.2%;
-=======
-    --popover: 0 0% 100%;
-    --popover-foreground: 222.2 84% 4.9%;
-    --primary: 222, 14%, 34%;
->>>>>>> 013c8175
     --primary-foreground: 210 40% 98%;
     --secondary: 210 40% 96.1%;
     --secondary-foreground: 222, 14%, 34%;
     --muted: 210 40% 96.1%;
     --muted-foreground: 215.4 16.3% 46.9%;
-<<<<<<< HEAD
     --accent: var(--brand-blue);
     --accent-foreground: var(--meep-gray-800);
-=======
-    --accent: 210 40% 96.1%;
-    --accent-foreground: 222, 14%, 34%;
->>>>>>> 013c8175
     --border: 0, 0%, 100%, 0.32;
 
     --brand: 222, 69%, 65%;
