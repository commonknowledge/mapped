<<<<<<< HEAD
import { Button } from "@/components/ui/button"
import { Plus } from "lucide-react"
import Link from "next/link"
import { useState } from "react"

export function SearchPanel({
  onSearch,
  isLoading
}: {
  onSearch: (postcode: string) => void,
  isLoading: boolean
}) {
  const [postcode, setPostcode] = useState("")

  return (
    <div className="flex flex-col gap-4">
      <h1 className='text-4xl tracking-tight mb-4 '>
        Local Climate and Nature Hustings
      </h1>
      <p className='text-lg leading-tight text-jungle-green-neutral'>
        Explore our map of Husting events happening all over the uk or input your postcode to see what{"’"}s happening near you. We{"’"}ve had over 300+ events so far.
      </p>

      <div>
=======
import { FormEvent, useState } from "react"

export function SearchPanel ({
    onSearch,
    isLoading
  }: {
    onSearch: (postcode: string) => void,
    isLoading: boolean
  }) {
    const [postcode, setPostcode] = useState("")
    const onSubmit = (e: FormEvent) => {
      e.preventDefault()
      onSearch(postcode.replace(/([\s ]*)/mig, "").trim())
    }
  
    return (
      <form onSubmit={onSubmit}>
        <h1 className='text-2xl font-bold mb-1 leading-tight'>
          Find out how you can support the climate and nature
        </h1>
        <p className='text-sm text-meepGray-500'>
          Explore our map of Husting events happening all over the uk or input your postcode to see what{"’"}s happening near you. We{"’"}ve had over 300+ events so far.
        </p>
>>>>>>> 936bfc58
        <input
          type="text"
          placeholder="Enter your postcode"
          className='p-4 text-lg w-full rounded-md border placeholder:text-jungle-green-600 focus:ring-jungle-green-600 bg-jungle-green-50 border-jungle-green-100 mt-4 active:border-green-500'
          value={postcode}
          onChange={e => setPostcode(e.target.value)}
        />
        <button
          className='bg-jungle-green-600 text-white text-lg font-bold rounded-md w-full p-4 mt-4'
          // TODO: add postcode validation
          disabled={!postcode || isLoading}
        >
          {isLoading ? 'Loading...' : 'Search'}
        </button>
<<<<<<< HEAD
      </div>
      <div className="flex flex-col gap-2 border-t border-jungle-green-bg pt-4 text-jungle-green-neutral ">
        <p>
          Running your own hustings event? Add it to our map
        </p>
        <Link href="https://docs.google.com/forms/d/e/1FAIpQLSeQ6L2fko9q1xNvEYt0ZNbIIPDNAq6cs93Pn2Vx8ARtMf6FIg/viewformt" target="_blank" className="">
          <Button className="bg-white border border-jungle-green-600 text-jungle-green-600 gap-2 hover:bg-jungle-green-50">
           <Plus/>
            Add Event
          </Button>
        </Link>
      </div>
    </div>
  )
}
=======
      </form>
    )
  }
  
>>>>>>> 936bfc58
<|MERGE_RESOLUTION|>--- conflicted
+++ resolved
@@ -1,8 +1,7 @@
-<<<<<<< HEAD
 import { Button } from "@/components/ui/button"
 import { Plus } from "lucide-react"
 import Link from "next/link"
-import { useState } from "react"
+import { FormEvent, useState } from "react"
 
 export function SearchPanel({
   onSearch,
@@ -12,6 +11,10 @@
   isLoading: boolean
 }) {
   const [postcode, setPostcode] = useState("")
+  const onSubmit = (e: FormEvent) => {
+    e.preventDefault()
+    onSearch(postcode.replace(/([\s ]*)/mig, "").trim())
+  }
 
   return (
     <div className="flex flex-col gap-4">
@@ -22,32 +25,7 @@
         Explore our map of Husting events happening all over the uk or input your postcode to see what{"’"}s happening near you. We{"’"}ve had over 300+ events so far.
       </p>
 
-      <div>
-=======
-import { FormEvent, useState } from "react"
-
-export function SearchPanel ({
-    onSearch,
-    isLoading
-  }: {
-    onSearch: (postcode: string) => void,
-    isLoading: boolean
-  }) {
-    const [postcode, setPostcode] = useState("")
-    const onSubmit = (e: FormEvent) => {
-      e.preventDefault()
-      onSearch(postcode.replace(/([\s ]*)/mig, "").trim())
-    }
-  
-    return (
       <form onSubmit={onSubmit}>
-        <h1 className='text-2xl font-bold mb-1 leading-tight'>
-          Find out how you can support the climate and nature
-        </h1>
-        <p className='text-sm text-meepGray-500'>
-          Explore our map of Husting events happening all over the uk or input your postcode to see what{"’"}s happening near you. We{"’"}ve had over 300+ events so far.
-        </p>
->>>>>>> 936bfc58
         <input
           type="text"
           placeholder="Enter your postcode"
@@ -62,8 +40,7 @@
         >
           {isLoading ? 'Loading...' : 'Search'}
         </button>
-<<<<<<< HEAD
-      </div>
+      </form>
       <div className="flex flex-col gap-2 border-t border-jungle-green-bg pt-4 text-jungle-green-neutral ">
         <p>
           Running your own hustings event? Add it to our map
@@ -77,10 +54,4 @@
       </div>
     </div>
   )
-}
-=======
-      </form>
-    )
-  }
-  
->>>>>>> 936bfc58
+}