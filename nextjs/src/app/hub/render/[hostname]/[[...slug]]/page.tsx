"use server"

<<<<<<< HEAD
import { getClient } from "@/services/apollo-client";
import { Metadata } from "next";
import { GetPageQuery, GetPageQueryVariables } from "@/__generated__/graphql";
import { GET_PAGE } from "./gql";
import { redirect } from "next/navigation";
=======
import { gql } from "@apollo/client";
import { Render } from "@measured/puck";
import { getClient } from "@/services/apollo-client";
import { Metadata } from "next";
import { GetPageQuery, GetPageQueryVariables } from "@/__generated__/graphql";
import { conf } from "@/data/puck/config";
>>>>>>> b47ac233
import RenderPuck from "../RenderPuck";

type Params = {
  hostname: string
  slug: string[]
}

export default async function Page({ params: { hostname, slug } }: { params: Params }) {
  const client = getClient();
  const page = await client.query<GetPageQuery, GetPageQueryVariables>({
    query: GET_PAGE,
    variables: {
      hostname,
      path: slug?.join("/")
    }
  })

  const puckJsonContent = page.data?.hubPageByPath?.puckJsonContent

  // TODO: display 404 in this case
  if (!puckJsonContent) {
    return redirect('/')
  }

  return (
<<<<<<< HEAD
    <RenderPuck page={puckJsonContent} />
  )
}

=======
    <RenderPuck page={page.data.hubPageByPath?.puckJsonContent} />
  )
}

const GET_PAGE = gql`
  query GetPage($hostname: String!, $path: String) {
    hubPageByPath(hostname: $hostname, path: $path) {
      id
      title
      path
      puckJsonContent
    }
  }
`

>>>>>>> b47ac233
// const metadata: Metadata = {
//   title: "Hub page preview",
// };<|MERGE_RESOLUTION|>--- conflicted
+++ resolved
@@ -1,20 +1,12 @@
 "use server"
 
-<<<<<<< HEAD
+import { gql } from "@apollo/client";
 import { getClient } from "@/services/apollo-client";
 import { Metadata } from "next";
 import { GetPageQuery, GetPageQueryVariables } from "@/__generated__/graphql";
+import RenderPuck from "../RenderPuck";
+import { redirect } from "next/navigation";
 import { GET_PAGE } from "./gql";
-import { redirect } from "next/navigation";
-=======
-import { gql } from "@apollo/client";
-import { Render } from "@measured/puck";
-import { getClient } from "@/services/apollo-client";
-import { Metadata } from "next";
-import { GetPageQuery, GetPageQueryVariables } from "@/__generated__/graphql";
-import { conf } from "@/data/puck/config";
->>>>>>> b47ac233
-import RenderPuck from "../RenderPuck";
 
 type Params = {
   hostname: string
@@ -39,28 +31,6 @@
   }
 
   return (
-<<<<<<< HEAD
-    <RenderPuck page={puckJsonContent} />
-  )
-}
-
-=======
     <RenderPuck page={page.data.hubPageByPath?.puckJsonContent} />
   )
-}
-
-const GET_PAGE = gql`
-  query GetPage($hostname: String!, $path: String) {
-    hubPageByPath(hostname: $hostname, path: $path) {
-      id
-      title
-      path
-      puckJsonContent
-    }
-  }
-`
-
->>>>>>> b47ac233
-// const metadata: Metadata = {
-//   title: "Hub page preview",
-// };+}