import { useRequireAuth } from "../../hooks/auth";
import DataTable from "./data-table";

<<<<<<< HEAD
import { useQuery } from '@apollo/client';
import { useRequireAuth } from '../../components/authenticationHandler';
import { gql } from '../../__generated__';
import { UserInfoQuery } from '../../__generated__/graphql';

const USER_QUERY = gql`
  query UserInfo {
    me {
      firstName
      lastName
    }
  }
`

export default function Account() {
  const loading = useRequireAuth();
  const user = useQuery<UserInfoQuery>(USER_QUERY);

  if (loading) {
    return <h2>Loading...</h2>
  }

  return (
    <>
      <h1>Welcome {user.data?.me.firstName}</h1>
=======
export default async function Account() {
  const user = await useRequireAuth();

  return (
    <>
      <h1 className="mb-4">Welcome to your Mapped Account, {user.username}</h1>
      <DataTable />
>>>>>>> cd95d18b
    </>
  );
}<|MERGE_RESOLUTION|>--- conflicted
+++ resolved
@@ -1,33 +1,6 @@
 import { useRequireAuth } from "../../hooks/auth";
 import DataTable from "./data-table";
 
-<<<<<<< HEAD
-import { useQuery } from '@apollo/client';
-import { useRequireAuth } from '../../components/authenticationHandler';
-import { gql } from '../../__generated__';
-import { UserInfoQuery } from '../../__generated__/graphql';
-
-const USER_QUERY = gql`
-  query UserInfo {
-    me {
-      firstName
-      lastName
-    }
-  }
-`
-
-export default function Account() {
-  const loading = useRequireAuth();
-  const user = useQuery<UserInfoQuery>(USER_QUERY);
-
-  if (loading) {
-    return <h2>Loading...</h2>
-  }
-
-  return (
-    <>
-      <h1>Welcome {user.data?.me.firstName}</h1>
-=======
 export default async function Account() {
   const user = await useRequireAuth();
 
@@ -35,7 +8,6 @@
     <>
       <h1 className="mb-4">Welcome to your Mapped Account, {user.username}</h1>
       <DataTable />
->>>>>>> cd95d18b
     </>
   );
 }