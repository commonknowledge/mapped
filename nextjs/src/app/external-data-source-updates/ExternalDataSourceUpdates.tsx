"use client";

import { gql, useQuery } from "@apollo/client";
import { ActionNetworkLogo, AirtableLogo } from "@/components/logos";
import { Button } from "@/components/ui/button";
import { Skeleton } from "@/components/ui/skeleton";
import Link from "next/link";
import { ExternalDataSourceUpdateConfigCard } from "@/components/ExternalDataSourceCard";
import {
  ListUpdateConfigsQuery,
  ListUpdateConfigsQueryVariables,
} from "@/__generated__/graphql";

const LIST_UPDATE_CONFIGS = gql`
  query ListUpdateConfigs {
    externalDataSourceUpdateConfigs {
      id
      externalDataSource {
        id
        name
        connectionDetails {
          crmType: __typename
        }
      }
      enabled
      jobs {
        lastEventAt
        status
        id
        taskName
        args
      }
      mapping {
        source
        sourcePath
        destinationColumn
      }
    }
  }
`;

export default function ExternalDataSourceUpdates() {
  const { loading, error, data } = useQuery<
    ListUpdateConfigsQuery,
    ListUpdateConfigsQueryVariables
  >(LIST_UPDATE_CONFIGS);

  return (
    <div className=" max-w-7xl space-y-7 w-full">
      <PageHeader />
      <div className="border-b border-meepGray-700 pt-10" />
      <h2 className="text-hSm">Active Syncs</h2>
      {loading ? (
        <section className="grid gap-7 grid-cols-1 sm:grid-cols-2 md:grid-cols-4">
<<<<<<< HEAD
          <article className="rounded-xl border border-meepGray-600 px-6 py-5 space-y-3">
=======
          <article className="rounded-xl border border-meepGray-700 px-6 py-5 space-y-3">
>>>>>>> 74076229
            <Skeleton className="h-4 w-full max-w-[100px]" />
            <Skeleton className="h-10 w-full" />
          </article>
          <CreateNewSyncButton />
        </section>
      ) : error ? (
        <h2>Error: {error.message}</h2>
      ) : data ? (
        <section className="grid gap-7 grid-cols-1 sm:grid-cols-2 md:grid-cols-3 lg:grid-cols-4">
          {data.externalDataSourceUpdateConfigs.map((updateConfig) => (
            <ExternalDataSourceUpdateConfigCard
              key={updateConfig.id}
              updateConfig={updateConfig}
            />
          ))}
          <CreateNewSyncButton />
        </section>
      ) : null}
    </div>
  );
}

function PageHeader() {
  return (
    <header className="grid grid-rows-2 md:grid-rows-1 md:grid-cols-2  gap-8">
      <div>
<<<<<<< HEAD
        <h1 className="text-hLg">CRM Data Updates</h1>
        <p className="mt-6 text-meepGray-400 max-w-sm">
=======
        <h1 className="text-hLg mb-7">CRM Data Updates</h1>
        <p className="text-meepGray-400 w-[400px]">
>>>>>>> 74076229
          Maximise your organisations impact by securely connecting your CRM
          platforms with Mapped and select from a range of data sources to
          enhance your membership lists.
        </p>
      </div>
      <div className="grid grid-cols-2 gap-7">
        <div className="rounded-3xl bg-meepGray-700 px-10 py-6 overflow-hidden flex flex-row items-center justify-center">
          <ActionNetworkLogo className="w-full" />
        </div>
        <div className="rounded-3xl bg-meepGray-700 px-10 py-6 overflow-hidden flex flex-row items-center justify-center">
          <AirtableLogo className="w-full" />
        </div>
      </div>
    </header>
  );
}

function CreateNewSyncButton() {
  return (
    <Link href="/external-data-source-updates/new">
<<<<<<< HEAD
      <article className="relative cursor-pointer rounded-xl border border-meepGray-600 px-6 py-5">
=======
      <article className="relative cursor-pointer rounded-xl border border-meepGray-700 px-6 py-5">
>>>>>>> 74076229
        <div className="space-y-5">
          <Skeleton className="h-4 w-full max-w-[100px]" />
          <Skeleton className="h-10 w-full" />
        </div>
        <div className="absolute inset-0 top-1/2 -translate-y-1/2 flex items-center justify-center">
          <Button variant="reverse" className="shadow-md">
            + Create new sync
          </Button>
        </div>
      </article>
    </Link>
  );
}<|MERGE_RESOLUTION|>--- conflicted
+++ resolved
@@ -52,11 +52,7 @@
       <h2 className="text-hSm">Active Syncs</h2>
       {loading ? (
         <section className="grid gap-7 grid-cols-1 sm:grid-cols-2 md:grid-cols-4">
-<<<<<<< HEAD
-          <article className="rounded-xl border border-meepGray-600 px-6 py-5 space-y-3">
-=======
           <article className="rounded-xl border border-meepGray-700 px-6 py-5 space-y-3">
->>>>>>> 74076229
             <Skeleton className="h-4 w-full max-w-[100px]" />
             <Skeleton className="h-10 w-full" />
           </article>
@@ -83,13 +79,8 @@
   return (
     <header className="grid grid-rows-2 md:grid-rows-1 md:grid-cols-2  gap-8">
       <div>
-<<<<<<< HEAD
-        <h1 className="text-hLg">CRM Data Updates</h1>
-        <p className="mt-6 text-meepGray-400 max-w-sm">
-=======
         <h1 className="text-hLg mb-7">CRM Data Updates</h1>
         <p className="text-meepGray-400 w-[400px]">
->>>>>>> 74076229
           Maximise your organisations impact by securely connecting your CRM
           platforms with Mapped and select from a range of data sources to
           enhance your membership lists.
@@ -110,11 +101,7 @@
 function CreateNewSyncButton() {
   return (
     <Link href="/external-data-source-updates/new">
-<<<<<<< HEAD
-      <article className="relative cursor-pointer rounded-xl border border-meepGray-600 px-6 py-5">
-=======
       <article className="relative cursor-pointer rounded-xl border border-meepGray-700 px-6 py-5">
->>>>>>> 74076229
         <div className="space-y-5">
           <Skeleton className="h-4 w-full max-w-[100px]" />
           <Skeleton className="h-10 w-full" />
