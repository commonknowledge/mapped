--- conflicted
+++ resolved
@@ -1,6 +1,4 @@
 'use client'
-<<<<<<< HEAD
-=======
 import { FetchResult, gql, useApolloClient, useQuery } from '@apollo/client'
 import { format } from 'd3-format'
 import { formatRelative } from 'date-fns'
@@ -9,7 +7,6 @@
 import { useRouter } from 'next/navigation'
 import pluralize from 'pluralize'
 import { toast } from 'sonner'
->>>>>>> dd6a8cfd
 
 import {
   DataSourceType,
@@ -52,15 +49,7 @@
 import { contentEditableMutation } from '@/lib/html'
 import { currentOrganisationIdAtom } from '@/lib/organisation'
 import { formatCrmNames } from '@/lib/utils'
-import { FetchResult, gql, useApolloClient, useQuery } from '@apollo/client'
-import { format } from 'd3-format'
-import { formatRelative } from 'date-fns'
 import parse from 'html-react-parser' // Install with `npm install html-react-parser`
-import { useAtom } from 'jotai'
-import { AlertCircle, ExternalLink } from 'lucide-react'
-import { useRouter } from 'next/navigation'
-import pluralize from 'pluralize'
-import { toast } from 'sonner'
 import { CREATE_MAP_REPORT } from '../../../reports/ReportList/CreateReportCard'
 import { ManageSourceSharing } from './ManageSourceSharing'
 import importData from './importData'
