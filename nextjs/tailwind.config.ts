import type { Config } from "tailwindcss";

const config = {
  darkMode: ["class"],
  content: [
    "./pages/**/*.{ts,tsx}",
    "./components/**/*.{ts,tsx}",
    "./app/**/*.{ts,tsx}",
    "./src/**/*.{ts,tsx}",
  ],
  prefix: "",
  theme: {
    container: {
      center: true,
      padding: "2rem",
      screens: {
        "2xl": "1400px",
      },
    },
    extend: {
      fontFamily: {
        'IBMPlexSans': ["IBMPlexSansReg", 'sans-serif'],
        'IBMPlexSansSemiBold': ["IBMPlexSansSemiBold", 'sans-serif'],
        'IBMPlexSansMedium': ["IBMPlexSansMedium", 'sans-serif'],
        'IBMPlexSansCondensed': ["IBMPlexSansCondensed", 'sans-serif'],
        'IBMPlexMono': ["IBMPlexMono", 'sans-serif'],
        'PPRightGrotesk': ['PPRightGrotesk, sans-serif'],
        
      },
      fontSize: {
        hXlg: ['4.5rem', {
          lineHeight: '107%',
          letterSpacing: '-0.1rem',
        }],
<<<<<<< HEAD
        hLg: ['36px', {
          lineHeight: '100%',
          fontWeight: '700',

        }],
        hLgPP: ['36px', {
          lineHeight: '100%',
          fontWeight: '700',
          letterSpacing: '0.05rem'

=======
        hXlgPP: ['4.7rem', {
          lineHeight: '107%',
          letterSpacing: '0rem',
        }],
        hLgPP: ['36px', {
          lineHeight: '100%',
          fontWeight: '700',
          letterSpacing: '0.05rem'
        }],
        hLg: ['36px', {
          lineHeight: '100%',
          fontWeight: '700'
>>>>>>> 575f98ec
        }],
        hMd: ['21px', {
          lineHeight: 'normal',
          letterSpacing: '0em',
          fontWeight: '500',
        }],
        hSm: ['16px', {
          lineHeight: 'normal',
          letterSpacing: '0em',
          fontWeight: '500',
        }],
        base: ['16px', {
          lineHeight: 'normal',
          letterSpacing: '0em',
          fontWeight: '400',
        }],
        lg: ['20px', {
          lineHeight: '160%',
          letterSpacing: '0em',
        }],
        sm: ['14px', {
          lineHeight: 'normal',
          letterSpacing: '0em',
          fontWeight: '400',
        }],
        tiny: ['12px', {
          lineHeight: 'normal',
          letterSpacing: '0em',
          fontWeight: '400',
        }],
        labelMain: ['12px', {
          lineHeight: 'normal',
          letterSpacing: '0em',
          fontWeight: '500',
        }],
        labelLg: ['14px', {
          lineHeight: 'normal',
          letterSpacing: '0em',
          fontWeight: '500',
        }],
        dataName: ['13px', {
          lineHeight: '100%',
          letterSpacing: '0.65px',
          fontWeight: '500',
        }],
        dataResult: ['16px', {
          lineHeight: '100%',
          letterSpacing: '-0.32px',
          fontWeight: '400',
        }],

      },
      fontWeight: {
        light: '300',
        normal: '400',
        medium: '500',
        bold: '800'
      },
      colors: {
        brandBlue: "hsl(var(--brand-blue))",
        white: "hsl(var(--white))",
        muted: "hsl(var(--meep-gray-600))",
        meepGray: {
          100: "hsl(var(--meep-gray-100))",
          200: "hsl(var(--meep-gray-200))",
          300: "hsl(var(--meep-gray-300))",
          400: "hsl(var(--meep-gray-400))",
          500: "hsl(var(--meep-gray-500))",
          600: "hsl(var(--meep-gray-600))",
          700: "hsl(var(--meep-gray-700))",
          800: "hsl(var(--meep-gray-800))",
        },
        buttonText: "hsl(var(--button-text))",
        labour: "hsl(var(--labour))",
        conservative: "hsl(var(--conservative))",
        border: "hsl(var(--border))",
        input: "hsl(var(--input))",
        ring: "hsl(var(--ring))",
        background: {
          DEFAULT: "hsl(var(--meepGray-800))",
          secondary: "hsl(var(--meepGray-700))",
          tertiary: "hsl(var(--meepGray-600))",
        },
        foreground: "hsl(var(--foreground))",
        primary: {
          DEFAULT: "hsl(var(--primary))",
          foreground: "hsl(var(--primary-foreground))",
        },
        secondary: {
          DEFAULT: "hsl(var(--secondary))",
          foreground: "hsl(var(--secondary-foreground))",
        },
        accent: {
          DEFAULT: "hsl(var(--accent))",
          foreground: "hsl(var(--accent-foreground))",
        },
        popover: {
          DEFAULT: "hsl(var(--popover))",
          foreground: "hsl(var(--popover-foreground))",
        },
        card: {
          DEFAULT: "hsl(var(--card))",
          foreground: "hsl(var(--card-foreground))",
        },
        destructive: {
          DEFAULT: "hsl(var(--destructive))",
          foreground: "hsl(var(--destructive-foreground))",
        },
      },
      spacing: {
        xs: '10px',
        sm: '15px',
        md: '20px',
        lg: '30px',

      },
      borderRadius: {
        lg: "calc(var(--radius))",
        md: "calc(var(--radius) - 2px)",
        sm: "calc(var(--radius) - 4px)",
      },

      keyframes: {
        "accordion-down": {
          from: { height: "0" },
          to: { height: "var(--radix-accordion-content-height)" },
        },
        "accordion-up": {
          from: { height: "var(--radix-accordion-content-height)" },
          to: { height: "0" },
        },
      },
      animation: {
        "accordion-down": "accordion-down 0.2s ease-out",
        "accordion-up": "accordion-up 0.2s ease-out",
      },
    },
  },
  plugins: [require("tailwindcss-animate")],
} satisfies Config;

export default config;<|MERGE_RESOLUTION|>--- conflicted
+++ resolved
@@ -32,18 +32,6 @@
           lineHeight: '107%',
           letterSpacing: '-0.1rem',
         }],
-<<<<<<< HEAD
-        hLg: ['36px', {
-          lineHeight: '100%',
-          fontWeight: '700',
-
-        }],
-        hLgPP: ['36px', {
-          lineHeight: '100%',
-          fontWeight: '700',
-          letterSpacing: '0.05rem'
-
-=======
         hXlgPP: ['4.7rem', {
           lineHeight: '107%',
           letterSpacing: '0rem',
@@ -54,9 +42,9 @@
           letterSpacing: '0.05rem'
         }],
         hLg: ['36px', {
-          lineHeight: '100%',
-          fontWeight: '700'
->>>>>>> 575f98ec
+          lineHeight: '47px',
+          letterSpacing: '0em',
+          fontWeight: '700',
         }],
         hMd: ['21px', {
           lineHeight: 'normal',
