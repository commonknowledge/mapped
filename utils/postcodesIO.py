from dataclasses import dataclass
from typing import List, Optional
from urllib.parse import unquote

from django.conf import settings

import httpx
import requests

from utils.geo import EERs, create_point
from utils.py import batch_and_aggregate, get, get_path


@dataclass
class Codes:
    admin_district: str
    admin_county: str
    admin_ward: str
    parish: str
    parliamentary_constituency: str
    parliamentary_constituency_2025: str
    ccg: str
    ccg_id: str
    ced: str
    nuts: str
    lsoa: str
    msoa: str
    lau2: str
    pfa: str


@dataclass
class PostcodesIOResult:
    postcode: str
    quality: int
    eastings: int
    northings: int
    country: str
    nhs_ha: str
    longitude: float
    latitude: float
    european_electoral_region: str
    primary_care_trust: str
    region: str
    lsoa: str
    msoa: str
    incode: str
    outcode: str
    parliamentary_constituency: str
    parliamentary_constituency_2025: str
    admin_district: str
    parish: str
    date_of_introduction: int
    admin_ward: str
    ccg: str
    nuts: str
    pfa: str
    codes: Codes
    admin_county: Optional[str] = None
    ced: Optional[str] = None


@dataclass
class PostcodesIOResponse:
    status: int
    result: PostcodesIOResult


@dataclass
class ResultElement:
    query: str
    result: PostcodesIOResult


@dataclass
class PostcodesIOBulkResult:
    status: int
    result: List[ResultElement]


async def get_postcode_geo(postcode: str) -> PostcodesIOResult:
    postcode = unquote(postcode)  # parse url encoded spaces
    async with httpx.AsyncClient() as client:
        response = await client.get(f"{settings.POSTCODES_IO_URL}/postcodes/{postcode}")
    if response.status_code != httpx.codes.OK:
        raise Exception(f"Failed to geocode postcode: {postcode}.")
    data = response.json()
    status = get(data, "status")
    result: PostcodesIOResult = get(data, "result")

    if status != 200 or result is None:
        raise Exception(f"Failed to geocode postcode: {postcode}.")

    result["codes"]["european_electoral_region"] = next(
        filter(lambda eer: eer["label"] == result["european_electoral_region"], EERs),
        {},
    ).get("code", None)

    return result


@batch_and_aggregate(settings.POSTCODES_IO_BATCH_MAXIMUM)
async def get_bulk_postcode_geo(postcodes) -> PostcodesIOBulkResult:
    postcodes = [
<<<<<<< HEAD
        unquote(postcode) for postcode in postcodes if postcode
=======
        unquote(postcode or "") for postcode in postcodes
>>>>>>> 6abafd6e
    ]  # parse url encoded spaces
    async with httpx.AsyncClient() as client:
        response = await client.post(
            f"{settings.POSTCODES_IO_URL}/postcodes",
            json={"postcodes": postcodes},
        )
    if response.status_code != httpx.codes.OK:
        raise Exception(f"Failed to bulk geocode postcodes: {postcodes}.")

    data = response.json()
    status = get(data, "status")
    result: List[ResultElement] = get(data, "result")

    if status != 200 or result is None:
        raise Exception(f"Failed to bulk geocode postcodes: {postcodes}.")

    results = [
        next(
            (
                geo.get("result") if geo.get("result") else None
                for geo in result
                if geo["query"] == postcode
            ),
            None,
        )
        for postcode in postcodes
    ]

    # add EER codes
    for index, result in enumerate(results):
        if result is not None:
            results[index]["codes"]["european_electoral_region"] = next(
                filter(
                    lambda eer: eer["label"] == result["european_electoral_region"],
                    EERs,
                ),
                {},
            ).get("code", None)

    return results


@batch_and_aggregate(25)
async def bulk_coordinate_geo(coordinates):
    for i, coords in enumerate(coordinates):
        coordinates[i]["limit"] = 1

    payload = {"geolocations": coordinates}

    response = requests.post(f"{settings.POSTCODES_IO_URL}/postcodes", data=payload)
    data = response.json()
    status = get(data, "status")
    result = get(data, "result")

    if status != 200 or result is None:
        raise Exception(f"Failed to bulk geocode coordinates: {payload}")

    return result


def coordinates_geo(latitude: float, longitude: float):
    response = requests.get(
        f"{settings.POSTCODES_IO_URL}/postcodes?lon={longitude}&lat={latitude}"
    )
    data = response.json()
    status = get(data, "status")
    result = get(data, "result")

    if status != 200 or result is None or len(result) < 1:
        raise Exception(
            f"Failed to get postcode for coordinates: lon={longitude}&lat={latitude}."
        )

    return result[0]


def point_from_geo(geo):
    return create_point(
        latitude=get_path(geo, "latitude"), longitude=get_path(geo, "longitude")
    )


# def get_approximate_postcode_locations(postcodes):
#     '''
#     Increase frequency of distance matrix cache hits by lowering precision of locations
#     '''

#     def approximate_location(coordinate):
#         # 0.01 degrees distance on both long and lat == about a 20 minute walk in the uk
#         return {
#             "latitude": round(get_path(coordinate, 'result', 'latitude'), 2),
#             "longitude": round(get_path(coordinate, 'result', 'longitude'), 2)
#         }

#     return map(approximate_location, get_bulk_postcode_geo(postcodes))<|MERGE_RESOLUTION|>--- conflicted
+++ resolved
@@ -102,11 +102,7 @@
 @batch_and_aggregate(settings.POSTCODES_IO_BATCH_MAXIMUM)
 async def get_bulk_postcode_geo(postcodes) -> PostcodesIOBulkResult:
     postcodes = [
-<<<<<<< HEAD
-        unquote(postcode) for postcode in postcodes if postcode
-=======
         unquote(postcode or "") for postcode in postcodes
->>>>>>> 6abafd6e
     ]  # parse url encoded spaces
     async with httpx.AsyncClient() as client:
         response = await client.post(
