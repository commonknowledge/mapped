--- conflicted
+++ resolved
@@ -353,8 +353,6 @@
         area_type = self.get_area_type()
         for file in self.files:
 
-<<<<<<< HEAD
-=======
             file_loc = settings.BASE_DIR / "data" / file["source_filename"]
 
             if not file_loc.exists():
@@ -363,7 +361,6 @@
 
             self.log(file["defaults"]["label"])
 
->>>>>>> c4f11701
             data_set, created = DataSet.objects.update_or_create(
                 name=file["data_set_name"],
                 defaults=file["defaults"],
