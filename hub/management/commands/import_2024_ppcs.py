--- conflicted
+++ resolved
@@ -11,28 +11,7 @@
 
 from hub.models import Area, DataSet, DataType, Person, PersonData
 
-<<<<<<< HEAD
-logger = logging.getLogger(__name__)
-
-party_shades = {
-    "Alba Party": "#005EB8",
-    "Alliance Party of Northern Ireland": "#F6CB2F",
-    "Conservative Party": "#0087DC",
-    "Democratic Unionist Party": "#D46A4C",
-    "Green Party": "#6AB023",
-    "Labour Co-operative": "#E4003B",
-    "Labour Party": "#E4003B",
-    "Liberal Democrats": "#FAA61A",
-    "Plaid Cymru": "#005B54",
-    "Scottish National Party": "#FDF38E",
-    "Sinn Féin": "#326760",
-    "Social Democratic and Labour Party": "#2AA82C",
-    "Speaker of the House of Commons": "#DCDCDC",
-    "independent politician": "#DCDCDC",
-}
-=======
 from .base_importers import party_shades
->>>>>>> c4f11701
 
 
 class Command(BaseCommand):
@@ -52,11 +31,7 @@
         # self.import_ppcs()
 
     def get_ppc_data(self):
-<<<<<<< HEAD
-        csv = "https://candidates.democracyclub.org.uk/data/export_csv/?election_date=&ballot_paper_id=&election_id=parl.2024-07-04&party_id=&cancelled=&extra_fields=gss&extra_fields=image&extra_fields=email&format=csv"
-=======
         csv = "https://candidates.democracyclub.org.uk/data/export_csv/?election_date=&ballot_paper_id=&election_id=parl.2024-07-04&party_id=&cancelled=&extra_fields=gss&format=csv"
->>>>>>> c4f11701
         df = pd.read_csv(csv)
         # make sure this is an int as sometimes it thinks it's a float and you
         # end up with duplicates
@@ -81,11 +56,7 @@
             if area is None:  # pragma: no cover
                 area = Area.get_by_name(ppc["post_label"], area_type=self.area_type)
                 if area is None:  # pragma: no cover
-<<<<<<< HEAD
-                    logger.error(
-=======
                     print(
->>>>>>> c4f11701
                         f"Failed to add PPC {ppc['person_name']} as area {ppc['gss']}/{ppc['post_label']} does not exist"
                     )
                     continue
@@ -104,17 +75,13 @@
                     self.import_ppc_image(person, ppc["image"])
 
             if person:
-<<<<<<< HEAD
-=======
                 imported_ids.append(person.external_id)
->>>>>>> c4f11701
                 if not pd.isna(ppc["party_name"]):
                     try:
                         PersonData.objects.get_or_create(
                             person=person,
                             data_type=party_dt,
                             defaults={"data": ppc["party_name"]},
-<<<<<<< HEAD
                         )
                     except PersonData.MultipleObjectsReturned:  # pragma: no cover
                         PersonData.objects.filter(
@@ -132,19 +99,13 @@
                             person=person,
                             data_type=email_dt,
                             defaults={"data": email},
-=======
->>>>>>> c4f11701
                         )
                     except PersonData.MultipleObjectsReturned:  # pragma: no cover
                         PersonData.objects.filter(
                             person=person, person__person_type="PPC", data_type=email_dt
                         ).delete()
                         PersonData.objects.create(
-<<<<<<< HEAD
                             person=person, data_type=email_dt, data=email
-=======
-                            person=person, data_type=party_dt, data=ppc["party_name"]
->>>>>>> c4f11701
                         )
 
         # with merging etc the DC ids sometimes change so delete persons in the DB
