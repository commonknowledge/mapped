import json

# from django postgis
from django.contrib.gis.geos import GEOSGeometry, MultiPolygon, Polygon
from django.core.management.base import BaseCommand

from tqdm import tqdm

from hub.models import Area, AreaType
from utils import mapit


class Command(BaseCommand):
    help = "Import basic area information from Mapit"

    def add_arguments(self, parser):
        parser.add_argument(
            "-q", "--quiet", action="store_true", help="Silence progress bars."
        )

    def handle(self, quiet: bool = False, *args, **options):
        mapit_client = mapit.MapIt()
        areas = mapit_client.areas_of_type(["WMC"])
        area_type, created = AreaType.objects.get_or_create(
            name="2010 Parliamentary Constituency",
            code="WMC",
            area_type="Westminster Constituency",
            description="Westminster Parliamentary Constituency boundaries, as created in 2010",
        )

        if not quiet:
            print("Importing 2010 Constituencies")
        for area in tqdm(areas, disable=quiet):
            try:
                geom = mapit_client.area_geometry(area["id"])
                geom = {
                    "type": "Feature",
                    "geometry": geom,
                    "properties": {
                        "PCON13CD": area["codes"]["gss"],
                        "name": area["name"],
                        "type": "WMC",
                    },
                }
                geom_str = json.dumps(geom)
            except mapit.NotFoundException:  # pragma: no cover
                print(f"could not find mapit area for {area['name']}")
                geom = None

            a, created = Area.objects.get_or_create(
                mapit_id=area["id"],
                gss=area["codes"]["gss"],
                name=area["name"],
                area_type=area_type,
            )

<<<<<<< HEAD
            geom_str = json.dumps(geom)
=======
            a.geometry = geom_str
>>>>>>> 8c51132f
            geom = GEOSGeometry(json.dumps(geom["geometry"]))
            if isinstance(geom, Polygon):
                geom = MultiPolygon([geom])
            a.polygon = geom
            a.point = a.polygon.centroid
            a.save()<|MERGE_RESOLUTION|>--- conflicted
+++ resolved
@@ -54,11 +54,7 @@
                 area_type=area_type,
             )
 
-<<<<<<< HEAD
-            geom_str = json.dumps(geom)
-=======
             a.geometry = geom_str
->>>>>>> 8c51132f
             geom = GEOSGeometry(json.dumps(geom["geometry"]))
             if isinstance(geom, Polygon):
                 geom = MultiPolygon([geom])
