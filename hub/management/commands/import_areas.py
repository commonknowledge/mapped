import json
from time import sleep

# from django postgis
from django.contrib.gis.geos import GEOSGeometry, MultiPolygon, Polygon
from django.core.management.base import BaseCommand

from tqdm import tqdm

from hub.models import Area, AreaType
from utils import mapit


class Command(BaseCommand):
    help = "Import basic area information from Mapit"

    boundary_types = [
        {
            "mapit_type": ["WMC"],
            "name": "2023 Parliamentary Constituency",
            "code": "WMC23",
            "area_type": "Westminster Constituency",
            "description": "Westminster Parliamentary Constituency boundaries, as created in 2023",
        },
        {
            "mapit_type": ["LBO", "UTA", "COI", "LGD", "CTY", "MTD"],
            "name": "Single Tier Councils",
            "code": "STC",
            "area_type": "Single Tier Council",
            "description": "Single Tier Council",
        },
        {
            "mapit_type": ["DIS", "NMD"],
            "name": "District Councils",
            "code": "DIS",
            "area_type": "District Council",
            "description": "District Council",
        },
        {
            "mapit_type": ["COI", "CPW", "DIW", "LBW", "LGW", "MTW", "UTE", "UTW"],
            "name": "Wards",
            "code": "WD23",
            "area_type": "Electoral Ward",
            "description": "Electoral wards",
        },
    ]

    def add_arguments(self, parser):
        parser.add_argument(
            "-q", "--quiet", action="store_true", help="Silence progress bars."
        )
        parser.add_argument(
            "-a",
            "--all-names",
            action="store_true",
            help="Fetch alternative names from MapIt",
        )

    def handle(self, quiet: bool = False, all_names: bool = False, *args, **options):
        self.mapit_client = mapit.MapIt()
        for b_type in self.boundary_types:
<<<<<<< HEAD
            areas = mapit_client.areas_of_type(
                b_type["mapit_type"], {"min_generation": 10}
            )
=======
            areas = self.mapit_client.areas_of_type(b_type["mapit_type"])
>>>>>>> 2c77ff42
            area_type, created = AreaType.objects.get_or_create(
                name=b_type["name"],
                code=b_type["code"],
                area_type=b_type["area_type"],
                description=b_type["description"],
            )

            if not quiet:
                print(f"Importing {b_type['name']} Areas")
            for area in tqdm(areas, disable=quiet):
                try:
                    self.import_area(area, area_type, all_names)
                except mapit.RateLimitException:
                    print("Rate limited, sleeping for 3 minutes then retrying...")
                    sleep(180)
                    self.import_area(area, area_type)

    def import_area(self, area, area_type, all_names):
        area_details = self.mapit_client.area_details(area["id"]) if all_names else {}
        try:
            geom = self.mapit_client.area_geometry(area["id"])
            geom = {
                "type": "Feature",
                "geometry": geom,
                "properties": {
                    "PCON13CD": area["codes"]["gss"],
                    "name": area["name"],
                    "type": area_type.code,
                    "mapit_type": area["type"],
                },
            }
            geom_str = json.dumps(geom)
        except mapit.NotFoundException:  # pragma: no cover
            print(f"could not find mapit area for {area['name']}")
            geom = None

        a, created = Area.objects.update_or_create(
            gss=area["codes"]["gss"],
            area_type=area_type,
            defaults={
                "mapit_id": area["id"],
                "name": area["name"],
                "mapit_type": area["type"],
                "mapit_all_names": area_details.get("all_names"),
            },
        )

<<<<<<< HEAD
                    if geom is not None:
                        geos = json.dumps(geom["geometry"])
                        geom = GEOSGeometry(geos)
                        if isinstance(geom, Polygon):
                            geom = MultiPolygon([geom])

                        a.geometry = geom_str
                        a.polygon = geom
                        a.point = a.polygon.centroid
                        a.save()
                except KeyError:  # pragma: no cover
                    # Ignore areas without a GSS code
                    pass
=======
        if geom is not None:
            geos = json.dumps(geom["geometry"])
            geom = GEOSGeometry(geos)
            if isinstance(geom, Polygon):
                geom = MultiPolygon([geom])

            a.geometry = geom_str
            a.polygon = geom
            a.point = a.polygon.centroid
            a.save()
>>>>>>> 2c77ff42
<|MERGE_RESOLUTION|>--- conflicted
+++ resolved
@@ -59,13 +59,7 @@
     def handle(self, quiet: bool = False, all_names: bool = False, *args, **options):
         self.mapit_client = mapit.MapIt()
         for b_type in self.boundary_types:
-<<<<<<< HEAD
-            areas = mapit_client.areas_of_type(
-                b_type["mapit_type"], {"min_generation": 10}
-            )
-=======
             areas = self.mapit_client.areas_of_type(b_type["mapit_type"])
->>>>>>> 2c77ff42
             area_type, created = AreaType.objects.get_or_create(
                 name=b_type["name"],
                 code=b_type["code"],
@@ -113,21 +107,6 @@
             },
         )
 
-<<<<<<< HEAD
-                    if geom is not None:
-                        geos = json.dumps(geom["geometry"])
-                        geom = GEOSGeometry(geos)
-                        if isinstance(geom, Polygon):
-                            geom = MultiPolygon([geom])
-
-                        a.geometry = geom_str
-                        a.polygon = geom
-                        a.point = a.polygon.centroid
-                        a.save()
-                except KeyError:  # pragma: no cover
-                    # Ignore areas without a GSS code
-                    pass
-=======
         if geom is not None:
             geos = json.dumps(geom["geometry"])
             geom = GEOSGeometry(geos)
@@ -137,5 +116,4 @@
             a.geometry = geom_str
             a.polygon = geom
             a.point = a.polygon.centroid
-            a.save()
->>>>>>> 2c77ff42
+            a.save()