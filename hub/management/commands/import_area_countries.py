--- conflicted
+++ resolved
@@ -23,10 +23,6 @@
     area_types = ["WMC", "WMC23"]
 
     mapit_types = {
-<<<<<<< HEAD
-        "WMC": ["WMC"],
-        "WMC23": ["WMCF"],
-=======
         "WMC": {
             "mapit_types": ["WMC"],
             "mapit_generation": 54,
@@ -35,7 +31,6 @@
             "mapit_types": ["WMC"],
             "mapit_generation": None,
         },
->>>>>>> c4f11701
     }
 
     options = [
@@ -44,32 +39,6 @@
         {"title": "Scotland", "shader": "#202448"},
         {"title": "Northern Ireland", "shader": "#458945"},
     ]
-<<<<<<< HEAD
-
-    defaults = {
-        "data_type": "text",
-        "category": "place",
-        "description": "",
-        "release_date": str(date.today()),
-        "label": "Country of the UK",
-        "source_label": "Data from mySociety.",
-        "source": "https://mapit.mysociety.org/",
-        "table": "areadata",
-        "options": options,
-        "comparators": DataSet.in_comparators(),
-        "unit_type": "raw",
-        "unit_distribution": "",
-        "is_shadable": True,
-        "is_filterable": True,
-        "is_public": True,
-    }
-
-    data_sets = {"country": {"defaults": defaults, "col": "country"}}
-
-    def get_dataframe(self):
-        mapit_client = MapIt()
-        areas = mapit_client.areas_of_type(self.mapit_types[self.area_type])
-=======
 
     defaults = {
         "data_type": "text",
@@ -97,7 +66,6 @@
             self.mapit_types[self.area_type]["mapit_types"],
             generation=self.mapit_types[self.area_type]["mapit_generation"],
         )
->>>>>>> c4f11701
         types = []
         for area in areas:
             types.append(
