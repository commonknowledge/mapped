--- conflicted
+++ resolved
@@ -58,20 +58,10 @@
             super(MultipleAreaTypesMixin, self).handle(*args, **options)
 
 
-class MultipleAreaTypesMixin:
-    def handle(self, *args, **options):
-        for area_type in self.area_types:
-            self.area_type = area_type
-            super(MultipleAreaTypesMixin, self).handle(*args, **options)
-
-
 class BaseAreaImportCommand(BaseCommand):
     area_type = "WMC"
     uses_gss = False
-<<<<<<< HEAD
-=======
     skip_delete = False
->>>>>>> c4f11701
 
     def __init__(self):
         super().__init__()
@@ -185,10 +175,6 @@
             data_set, created = DataSet.objects.update_or_create(
                 name=data_set_name,
                 defaults={
-<<<<<<< HEAD
-                    "label": label,
-=======
->>>>>>> c4f11701
                     **config["defaults"],
                     "label": data_set_label,
                 },
@@ -205,10 +191,7 @@
                 defaults={
                     "data_type": config["defaults"]["data_type"],
                     "label": label,
-<<<<<<< HEAD
-=======
                     **type_defaults,
->>>>>>> c4f11701
                 },
             )
 
@@ -286,13 +269,6 @@
                     data_type, delete_old=True, quiet=self._quiet
                 )
 
-<<<<<<< HEAD
-    def handle(self, quiet=False, *args, **kwargs):
-        self._quiet = quiet
-        self.add_data_sets()
-        self.delete_data()
-        self.process_data()
-=======
     def get_df(self) -> Optional[pd.DataFrame]:
         raise NotImplementedError()
 
@@ -307,7 +283,6 @@
         self.add_data_sets()
         self.delete_data()
         self.process_data(df)
->>>>>>> c4f11701
         self.update_averages()
         self.update_max_min()
         self.convert_to_new_con()
