--- conflicted
+++ resolved
@@ -74,15 +74,6 @@
   },
   {
     "model": "hub.area",
-<<<<<<< HEAD
-    "pk": 4,
-    "fields": {
-      "gss": "E10000011",
-      "mapit_id": "4",
-      "name": "New South Borsetshire",
-      "area_type_id": 2,
-      "geometry": "{\"name\": \"New South Borsetshire\", \"properties\": {}}"
-=======
     "pk": 101,
     "fields": {
       "gss": "E10000101",
@@ -90,31 +81,10 @@
       "name": "Borsetshire East District Council",
       "area_type_id": 3,
       "geometry": "{\"name\": \"Borsetshire East District Council\", \"properties\": {}}"
->>>>>>> c4f11701
     }
   },
   {
     "model": "hub.area",
-<<<<<<< HEAD
-    "pk": 5,
-    "fields": {
-      "gss": "E10000012",
-      "mapit_id": "5",
-      "name": "New Borsetshire West",
-      "area_type_id": 2,
-      "geometry": "{\"name\": \"New Borsetshire West\", \"properties\": {}}"
-    }
-  },
-  {
-    "model": "hub.area",
-    "pk": 6,
-    "fields": {
-      "gss": "E10000013",
-      "mapit_id": "6",
-      "name": "New Borsetshire East",
-      "area_type_id": 2,
-      "geometry": "{\"name\": \"New Borsetshire East\", \"properties\": {}}"
-=======
     "pk": 102,
     "fields": {
       "gss": "E10000102",
@@ -122,7 +92,6 @@
       "name": "Borsetshire East Council",
       "area_type_id": 4,
       "geometry": "{\"name\": \"Borsetshire East Council\", \"properties\": {}}"
->>>>>>> c4f11701
     }
   }
 ]
