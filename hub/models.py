--- conflicted
+++ resolved
@@ -2466,7 +2466,9 @@
     def handle_import_webhook_view(self, member_ids):
         try:
             if not self.auto_import_enabled:
-                logger.error(f"Imports requested for CRM without webhooks enabled: {self}")
+                logger.error(
+                    f"Imports requested for CRM without webhooks enabled: {self}"
+                )
                 return False
 
             async_to_sync(self.schedule_import_many)(members=member_ids)
@@ -2599,17 +2601,6 @@
         priority_enum = None
         match len(members):
             case _ if len(members) < settings.SUPER_QUICK_IMPORT_ROW_COUNT_THRESHOLD:
-<<<<<<< HEAD
-                priority = ProcrastinateQueuePriority.SUPER_QUICK.value
-            case _ if len(
-                members
-            ) < settings.MEDIUM_PRIORITY_IMPORT_ROW_COUNT_THRESHOLD:
-                priority = ProcrastinateQueuePriority.MEDIUM.value
-            case _ if len(members) < settings.LARGE_IMPORT_ROW_COUNT_THRESHOLD:
-                priority = ProcrastinateQueuePriority.SLOW.value
-            case _:
-                priority = ProcrastinateQueuePriority.VERY_SLOW.value
-=======
                 priority_enum = ProcrastinateQueuePriority.SUPER_QUICK
             case _ if len(
                 members
@@ -2619,7 +2610,6 @@
                 priority_enum = ProcrastinateQueuePriority.SLOW
             case _:
                 priority_enum = ProcrastinateQueuePriority.VERY_SLOW
->>>>>>> 2d4297b5
         member_count = 0
         batches = batched(members, settings.IMPORT_UPDATE_ALL_BATCH_SIZE)
         for i, batch in enumerate(batches):
