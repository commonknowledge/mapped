from datetime import datetime, timezone
import uuid
from typing import Iterable, TypedDict, Union
import asyncio
from asgiref.sync import sync_to_async
from psycopg.errors import UniqueViolation

from django.contrib.auth import get_user_model
from django.db import models
from django.db.models import Avg, IntegerField, Max, Min
from django.db.models.functions import Cast, Coalesce
from django.dispatch import receiver
from django.utils.functional import cached_property
from django.urls import reverse
from django.conf import settings
from urllib.parse import urljoin
from dateutil.parser import parser as date_parser
from django.http import HttpResponse
from procrastinate.contrib.django.models import ProcrastinateJob

from django_jsonform.models.fields import JSONField

import utils as lih_utils
from hub.filters import Filter

from hub.tasks import update_one, update_many, update_all, refresh_webhook
from utils.postcodesIO import get_postcode_geo, get_bulk_postcode_geo, PostcodesIOResult
from utils.py import get, ensure_list

from strawberry.dataloader import DataLoader
from pyairtable import Api as AirtableAPI, Base as AirtableBase, Table as AirtableTable


User = get_user_model()


from django.utils.text import slugify

class Organisation(models.Model):
    slug = models.SlugField(max_length=100, unique=True)
    name = models.CharField(max_length=100)
    description = models.TextField(blank=True, null=True)
    website = models.URLField(blank=True, null=True)
    logo = models.ImageField(null=True, upload_to="organisation")

    def save(self, *args, **kwargs):
        if not self.slug:
            self.slug = slugify(self.name)
        super().save(*args, **kwargs)

    def __str__(self):
        return self.name
    

class Membership(models.Model):
    class Meta:
        unique_together = ['user', 'organisation']

    user = models.ForeignKey(User, on_delete=models.CASCADE, related_name="memberships")
    organisation = models.ForeignKey(Organisation, on_delete=models.CASCADE, related_name="members")
    role = models.CharField(max_length=250)

    def __str__(self):
        return f"{self.user}: {self.role} in {self.organisation}"


class UserProperties(models.Model):
    user = models.OneToOneField(User, on_delete=models.CASCADE)
    organisation_name = models.TextField(null=True, blank=True)
    full_name = models.TextField(null=True, blank=True)
    email_confirmed = models.BooleanField(default=False)
    account_confirmed = models.BooleanField(default=False)
    last_seen = models.DateTimeField(null=True, blank=True)
    agreed_terms = models.BooleanField(default=False)

    def __str__(self):
        return self.user.username


class TypeMixin:
    TYPE_CHOICES = [
        ("text", "Text"),
        ("integer", "Integer"),
        ("float", "Floating Point Number"),
        ("percent", "Percentage"),
        ("date", "Date"),
        ("boolean", "True/False"),
        ("profile_id", "Profile Id"),
        ("json", "JSON data"),
        ("url", "URL"),
    ]

    @property
    def is_number(self):
        if self.data_type in ("integer", "float", "percent"):
            return True

        return False

    @property
    def is_percentage(self):
        if self.data_type == "percent":
            return True

        return False

    @property
    def is_float(self):
        if self.data_type == "float" or self.data_type == "percent":
            return True

        return False

    @property
    def is_date(self):
        if self.data_type == "date":
            return True

        return False

    @property
    def is_json(self):
        if self.data_type == "json":
            return True

        return False

    @property
    def is_url(self):
        if self.data_type == "url":
            return True

        return False

    @property
    def value_col(self):
        if self.is_date:
            return "date"
        elif self.is_float:
            return "float"
        elif self.is_number:
            return "int"
        elif self.is_url or self.is_json:
            return "json"
        elif self.is_json:
            return "json"
        else:
            return "data"


class ShaderMixin:
    shades = [
        "#ffffd9",
        "#edf8b1",
        "#c7e9b4",
        "#7fcdbb",
        "#41b6c4",
        "#1d91c0",
        "#225ea8",
        "#253494",
        "#081d58",
    ]

    COLOUR_NAMES = {
        "red-500": "#CC3517",
        "orange-500": "#ED6832",
        "yellow-500": "#FEC835",
        "teal-600": "#068670",
        "blue-500": "#21A8E0",
        "purple-500": "#6F42C1",
        "gray-500": "#ADB5BD",
        "gray-300": "#DEE2E6",
    }

    @property
    def shader_table(self):
        return self.table

    @property
    def shader_filter(self):
        return {"data_type__data_set": self}

    def shade(self, val, cmin, cmax):
        if val == "":
            return None
        try:
            x = float(val - cmin) / (cmax - cmin)
        except ZeroDivisionError:
            x = 0.5  # cmax == cmin

        shade = int(x * 9) - 1
        if shade < 0:
            shade = 0
        return self.shades[shade]

    def colours_for_areas(self, areas):
        if len(areas) == 0:
            return {"properties": {"no_areas": True}}

        values, mininimum, maximum = self.shader_value(areas)
        legend = {}
        if hasattr(self, "options"):
            for option in self.options:
                if option.get("shader", None) is not None:
                    legend[option["title"]] = self.COLOUR_NAMES.get(
                        option["shader"], option["shader"]
                    )

        if len(legend) > 0:
            props = {"properties": {"legend": legend}}
        else:
            d_max = maximum
            d_min = mininimum
            if self.is_float:
                d_max = round(maximum, 1)
                d_min = round(mininimum, 1)
                if self.is_percentage:
                    d_max = f"{d_max}%"
                    d_min = f"{d_min}%"

            props = {
                "properties": {
                    "maximum": d_max,
                    "minimum": d_min,
                    "shades": self.shades,
                }
            }
        colours = {}
        for value in values:
            data = value.value()
            if hasattr(self, "options"):
                for option in self.options:
                    if option["title"] == data:
                        colours[value.gss] = {
                            "colour": self.COLOUR_NAMES.get(
                                option["shader"], option["shader"]
                            ),
                            "opacity": value.opacity(mininimum, maximum) or 0.7,
                            "value": data,
                            "label": self.label,
                        }

            if self.is_number and colours.get(value.gss, None) is None:
                shade = self.shade(data, mininimum, maximum)
                if shade is not None:
                    colours[value.gss] = {
                        "colour": shade,
                        "opacity": 0.7,
                        "label": self.label,
                        "value": data,
                    }

        # if there is no data for an area then need to set the shader to opacity 0 otherwise
        # they will end up as the default
        missing = {}
        for area in areas:
            if colours.get(area.gss, None) is None:
                missing[area.gss] = {"colour": "#ed6832", "opacity": 0}

        return {**colours, **missing, **props}

    def shader_value(self, area):
        if self.shader_table == "areadata":
            min_max = AreaData.objects.filter(
                area__in=area, **self.shader_filter
            ).aggregate(
                max=models.Max(self.value_col),
                min=models.Min(self.value_col),
            )

            data = (
                AreaData.objects.filter(area__in=area, **self.shader_filter)
                .select_related("area", "data_type")
                .annotate(
                    gss=models.F("area__gss"),
                )
            )
            return data, min_max["min"], min_max["max"]
        else:
            min_max = PersonData.objects.filter(
                person__area__in=area, **self.shader_filter
            ).aggregate(
                max=models.Max(self.value_col),
                min=models.Min(self.value_col),
            )

            data = (
                PersonData.objects.filter(person__area__in=area, **self.shader_filter)
                .select_related("person__area", "data_type")
                .annotate(gss=models.F("person__area__gss"))
            )
            return data, min_max["min"], min_max["max"]

        return None, None, None


class DataSet(TypeMixin, ShaderMixin, models.Model):
    SOURCE_CHOICES = [
        ("csv", "CSV File"),
        ("xlxs", "Excel File"),
        ("api", "External API"),
    ]
    SUBCATEGORY_CHOICES = [
        ("net_zero_support", "Support for net zero"),
        ("renewable_energy", "Renewable energy"),
        ("voting", "Voting"),
        ("government_action", "Government action"),
        ("supporters_and_activists", "Supporters and activists"),
        ("groups", "Groups"),
        ("places_and_spaces", "Places and spaces"),
        ("events", "Events"),
        ("cost_of_living", "Cost of living"),
    ]

    CATEGORY_CHOICES = [
        ("opinion", "Public Opinion"),
        ("place", "Place"),
        ("movement", "Movement"),
    ]

    TABLE_CHOICES = [
        ("areadata", "AreaData"),
        ("person__persondata", "PersonData"),
    ]

    UNIT_TYPE_CHOICES = [
        ("raw", "Raw unit (e.g. people or buildings)"),
        ("percentage", "Percentage"),
        ("point", "Point data (e.g. lat/long)"),
    ]

    UNIT_DISTRIBUTION_CHOICES = [
        ("people_in_area", "Evenly distributed over people in an area"),
        ("physical_area", "Evenly distributed over a physical area"),
        ("point", "Point data (recalculated)"),
    ]

    COMPARATORS_SCHEMA = {
        "type": "array",
        "items": {
            "type": "dict",
            "keys": {"field_lookup": {"type": "string"}, "title": {"type": "string"}},
        },
        "minItems": 2,
    }

    EXCLUDE_COUNTRIES_SCHEMA = {
        "type": "array",
        "items": {
            "type": "string",
        },
    }

    def comparators_default():
        return [
            dict(field_lookup="exact", title="is"),
            dict(field_lookup="not_exact", title="is not"),
        ]

    def exclude_countries_default():
        return []

    def numerical_comparators():
        return [
            dict(field_lookup="gte", title="is equal or greater than"),
            dict(field_lookup="lt", title="is less than"),
        ]

    def year_comparators():
        return [
            dict(field_lookup="year__lt", title="before year"),
            dict(field_lookup="year__gte", title="since year"),
        ]

    def string_comparators():
        return [
            dict(field_lookup="icontains", title="contains"),
            dict(field_lookup="not_icontains", title="does not contain"),
        ]

    def in_comparators():
        return [
            dict(field_lookup="in", title="is one of"),
            dict(field_lookup="not_in", title="is not one of"),
        ]

    OPTIONS_SCHEMA = {
        "type": "array",
        "items": {
            "type": "dict",
            "keys": {"title": {"type": "string"}, "shader": {"type": "string"}},
        },
    }

    def options_default():
        return []

    name = models.CharField(max_length=100, unique=True)
    description = models.TextField(blank=True, null=True)
    label = models.CharField(max_length=200, blank=True, null=True)
    data_type = models.CharField(max_length=20, choices=TypeMixin.TYPE_CHOICES)
    last_update = models.DateTimeField(auto_now=True)
    source_label = models.TextField(max_length=300, blank=True, null=True)
    source = models.CharField(max_length=200)
    source_type = models.TextField(
        max_length=50, blank=True, null=True, choices=SOURCE_CHOICES
    )
    data_url = models.URLField(blank=True, null=True)
    release_date = models.TextField(blank=True, null=True)
    is_upload = models.BooleanField(default=False)
    is_range = models.BooleanField(default=False)
    featured = models.BooleanField(default=False)
    order = models.IntegerField(blank=True, null=True)
    category = models.TextField(blank=True, null=True, choices=CATEGORY_CHOICES)
    subcategory = models.TextField(blank=True, null=True, choices=SUBCATEGORY_CHOICES)
    table = models.CharField(max_length=20, null=True, choices=TABLE_CHOICES)
    comparators = JSONField(schema=COMPARATORS_SCHEMA, default=comparators_default)
    options = JSONField(schema=OPTIONS_SCHEMA, blank=True, default=options_default)
    default_value = models.CharField(max_length=50, blank=True, null=True)
    is_filterable = models.BooleanField(default=True)
    is_shadable = models.BooleanField(default=True)
    is_public = models.BooleanField(default=False)
    fill_blanks = models.BooleanField(default=True)
    exclude_countries = JSONField(
        schema=EXCLUDE_COUNTRIES_SCHEMA, blank=True, default=exclude_countries_default
    )
    unit_type = models.TextField(null=True, choices=UNIT_TYPE_CHOICES)
    unit_distribution = models.TextField(null=True, choices=UNIT_DISTRIBUTION_CHOICES)
    areas_available = models.ManyToManyField("AreaType")

    def __str__(self):
        if self.label:
            return self.label

        return self.name

    @property
    def source_name(self):
        if self.source_label is not None:
            return self.source_label
        elif not self.source == "" and self.source is not None:
            return lih_utils.domain_human(self.source)
        elif not self.data_url == "" and self.data_url is not None:
            return lih_utils.domain_human(self.data_url)

        return "unknown"

    @property
    def source_url(self):
        if not self.source == "":
            return self.source

        return self.data_url

    class Meta:
        permissions = [
            ("order_and_feature", "Can change sort order and mark as featured")
        ]

    def filter(self, query, **kwargs):
        return Filter(self, query).run(**kwargs)


class AreaType(models.Model):
    VALID_AREA_TYPES = ["WMC", "WMC23"]

    AREA_TYPES = [("westminster_constituency", "Westminster Constituency")]
    name = models.CharField(max_length=50, unique=True)
    code = models.CharField(max_length=10, unique=True)
    area_type = models.CharField(max_length=50, choices=AREA_TYPES)
    description = models.CharField(max_length=300)

    def __str__(self):
        return self.code


class DataType(TypeMixin, ShaderMixin, models.Model):
    data_set = models.ForeignKey(DataSet, on_delete=models.CASCADE)
    name = models.CharField(max_length=100)
    data_type = models.CharField(max_length=20, choices=TypeMixin.TYPE_CHOICES)
    last_update = models.DateTimeField(auto_now=True)
    average = models.FloatField(blank=True, null=True)
    maximum = models.FloatField(blank=True, null=True)
    minimum = models.FloatField(blank=True, null=True)
    label = models.CharField(max_length=200, blank=True, null=True)
    description = models.TextField(blank=True, null=True)
    order = models.IntegerField(blank=True, null=True)
    area_type = models.ForeignKey(AreaType, on_delete=models.CASCADE, null=True)
    auto_converted = models.BooleanField(
        default=False,
        help_text="True if this has been auto converted from an area with overlapping geometry",
    )
    auto_converted_text = models.TextField(blank=True, null=True)

    def __str__(self):
        name = self.name
        if self.label:
            name = self.label

        if self.area_type:
            return f"{name} ({self.area_type})"

        return name

    def update_average(self):
        average = (
            AreaData.objects.filter(area__area_type=self.area_type, data_type=self)
            .annotate(
                cast_data=Cast(Coalesce("int", "float"), output_field=self.cast_field())
            )
            .all()
            .aggregate(Avg("cast_data"))
        )

        self.average = average["cast_data__avg"]
        self.save()

    def update_max_min(self):
        base = (
            AreaData.objects.filter(area__area_type=self.area_type, data_type=self)
            .annotate(
                cast_data=Cast(Coalesce("int", "float"), output_field=self.cast_field())
            )
            .all()
        )

        max = base.aggregate(Max("cast_data"))
        min = base.aggregate(Min("cast_data"))

        self.maximum = max["cast_data__max"]
        self.minimum = min["cast_data__min"]
        self.save()

    @property
    def cast_field(self):
        return IntegerField

    @property
    def shader_table(self):
        return self.data_set.table

    @property
    def shader_filter(self):
        return {"data_type": self}

    @property
    def auto_conversion_disclaimer(self):
        text = None
        if self.auto_converted:
            if self.auto_converted_text:
                text = self.auto_converted_text
            elif self.area_type.code == "WMC":
                text = "This dataset has been automatically converted from 2025 parliamentary constituencies."
            elif self.area_type.code == "WMC23":
                text = "This dataset has been automatically converted from 2010 parliamentary constituencies."
            else:
                text = "This dataset has been automatically converted from a different boundary type."

        return text


class UserDataSets(models.Model):
    data_set = models.ForeignKey(DataSet, on_delete=models.CASCADE)
    user = models.ForeignKey(User, on_delete=models.CASCADE)


class CommonData(models.Model):
    data_type = models.ForeignKey(DataType, on_delete=models.CASCADE)
    data = models.CharField(max_length=400)
    date = models.DateTimeField(blank=True, null=True)
    float = models.FloatField(blank=True, null=True)
    int = models.IntegerField(blank=True, null=True)
    json = models.JSONField(blank=True, null=True)

    def value(self):
        try:
            if self.is_date:
                return self.date
            elif self.is_float:
                if self.float is None:
                    return 0
                return self.float
            elif self.is_number:
                if self.int is None:
                    return 0
                return self.int
            elif self.is_json or self.is_url:
                return self.json
        except ValueError:
            return self.data

        return self.data

    def opacity(self, min, max):
        if self.is_number:
            inc = (max - min) / 100
            if max == min:
                opacity = 100
            elif self.value() == min:
                opacity = min / inc
            else:
                opacity = (self.value() - min) / inc
            return opacity / 100
        return 100

    @property
    def average(self):
        return self.data_type.average

    @property
    def label(self):
        return self.data_type.label

    @property
    def is_number(self):
        return self.data_type.is_number

    @property
    def is_percentage(self):
        return self.data_type.is_percentage

    @property
    def is_float(self):
        return self.data_type.is_float

    @property
    def is_date(self):
        return self.data_type.is_date

    @property
    def is_json(self):
        return self.data_type.is_json

    @property
    def is_url(self):
        return self.data_type.is_url

    class Meta:
        abstract = True


class Area(models.Model):
    mapit_id = models.CharField(max_length=30)
    gss = models.CharField(max_length=30)
    name = models.CharField(max_length=200)
    area_type = models.ForeignKey(AreaType, on_delete=models.CASCADE)
    geometry = models.TextField(blank=True, null=True)
    overlaps = models.ManyToManyField("self", through="AreaOverlap")

    def __str__(self):
        return self.name

    def get_absolute_url(self):
        return f"/area/{self.area_type.code}/{self.name}"

    def get_value(self, dataset):
        area = self

        if dataset.table == "areadata":
            scope = area.areadata_set
        else:
            person = area.person_set.first()
            scope = person.persondata_set if person else None

        if scope is None:
            return None

        data = scope.get(data_type__data_set=dataset)
        return data.value() if data else None

    @classmethod
    def get_by_gss(cls, gss, area_type="WMC"):
        try:
            area = cls.objects.get(gss=gss, area_type__code=area_type)
        except cls.DoesNotExist:
            area = None

        return area

    @classmethod
    def get_by_name(cls, name, area_type="WMC"):
        try:
            area = cls.objects.get(name__iexact=name, area_type__code=area_type)
        except cls.DoesNotExist:
            area = None

        return area

    class Meta:
        unique_together = ["gss", "area_type"]


class AreaOverlap(models.Model):
    area_old = models.ForeignKey(
        Area, on_delete=models.CASCADE, related_name="old_overlaps"
    )
    area_new = models.ForeignKey(
        Area, on_delete=models.CASCADE, related_name="new_overlaps"
    )
    population_overlap = models.SmallIntegerField(default=0)
    area_overlap = models.SmallIntegerField(default=0)


class AreaData(CommonData):
    area = models.ForeignKey(Area, on_delete=models.CASCADE)


class Person(models.Model):
    person_type = models.CharField(max_length=10)
    external_id = models.CharField(db_index=True, max_length=20)
    id_type = models.CharField(max_length=30)
    name = models.CharField(max_length=200)
    area = models.ForeignKey(Area, on_delete=models.CASCADE)
    photo = models.ImageField(null=True, upload_to="person")
    start_date = models.DateField(null=True)
    end_date = models.DateField(null=True)

    def __str__(self):
        return self.name

    def get_absolute_url(self):
        area = self.area
        return f"/area/{area.area_type.code}/{area.name}"

    class Meta:
        unique_together = ("external_id", "id_type")
        indexes = [models.Index(fields=["external_id", "id_type"])]


class PersonData(CommonData):
    person = models.ForeignKey(Person, on_delete=models.CASCADE)


class Token(models.Model):
    DOMAINS = [("user", "User")]
    token = models.CharField(max_length=300)
    domain = models.CharField(max_length=50, choices=DOMAINS)
    domain_id = models.IntegerField()


@receiver(models.signals.pre_save, sender=AreaData)
@receiver(models.signals.pre_save, sender=PersonData)
def cast_data(sender, instance, *args, **kwargs):
    if instance.is_date and instance.date is None and instance.data:
        date = datetime.fromisoformat(instance.data)
        # parliament API does not add timezones to things that are dates so we
        # need to add them
        if date.tzinfo is None:
            date = date.replace(tzinfo=timezone.utc)
        instance.date = date
        instance.data = ""

    elif instance.is_float and instance.float is None and instance.data:
        instance.float = float(instance.data)
        instance.data = ""

    elif instance.is_number and instance.int is None and instance.data:
        instance.int = int(instance.data)
        instance.data = ""

from polymorphic.models import PolymorphicModel

class ExternalDataSource(PolymorphicModel):
    '''
    A third-party data source that can be read and optionally written back to.
    E.g. Google Sheet or an Action Network table.
    This class is to be subclassed by specific data source types.
    '''
    id = models.UUIDField(primary_key=True, default=uuid.uuid4, editable=False)
    organisation = models.ForeignKey(Organisation, on_delete=models.CASCADE, related_name='external_data_sources', null=True, blank=True)
    name = models.CharField(max_length=250, null=True, blank=True)
    description = models.TextField(blank=True, null=True)
    created_at = models.DateTimeField(auto_now_add=True)
    last_update = models.DateTimeField(auto_now=True)
    automated_webhooks = False

    def __str__(self):
        return self.name

    def healthcheck(self):
        '''
        Check the connection to the API.
        '''
        raise NotImplementedError('Healthcheck not implemented for this data source type.')
    
    def setup_webhook(self, config: 'ExternalDataSourceUpdateConfig'):
        '''
        Set up a webhook.
        '''
        raise NotImplementedError('Webhook setup not implemented for this data source type.')
    
    async def refresh_webhook(self, config: 'ExternalDataSourceUpdateConfig'):
        '''
        Refresh the webhook.
        '''
        return await self.setup_webhook(config)
    
    def get_member_ids_from_webhook(self, payload: dict) -> list[str]:
        '''
        Get the member ID from the webhook payload.
        '''
        raise NotImplementedError('Get member ID not implemented for this data source type.')
    
    async def ingest (self):
        '''
        Copy data to this database for use in dashboarding features.
        '''
        raise NotImplementedError('Ingest not implemented for this data source type.')

    async def fetch_one(self, member_id: str):
        '''
        Get one member from the data source.
        '''
        raise NotImplementedError('Get one not implemented for this data source type.')
    
    async def fetch_many(self, id_list: list[str]):
        '''
        Get many members from the data source.
        '''
        raise NotImplementedError('Get many not implemented for this data source type.')
    
    async def fetch_all(self):
        '''
        Get all members from the data source.
        '''
        raise NotImplementedError('Get all not implemented for this data source type.')

    MappedMember = TypedDict('MatchedMember', {
        'config': 'ExternalDataSourceUpdateConfig',
        'member_id': str,
        'member': dict,
        'postcodes.io': PostcodesIOResult,
        'update_fields': dict[str, any]
    })

    async def update_one(self, mapped_record: MappedMember):
        '''
        Append data for one member to the table.
        '''
        raise NotImplementedError('Update one not implemented for this data source type.')
        
    async def update_many(self, mapped_records: list[MappedMember]):
        '''
        Append mapped data to the table.
        '''
        raise NotImplementedError('Update many not implemented for this data source type.')
    
    async def update_all(self, mapped_records: list[MappedMember]):
        '''
        Append all data to the table.
        '''
        raise NotImplementedError('Update all not implemented for this data source type.')
    
    def get_record_id(self, record):
        '''
        Get the ID for a record.
        '''
        raise NotImplementedError('Get ID not implemented for this data source type.')

    def get_record_field(self, record: dict, field: str):
        '''
        Get a field from a record.
        '''
        raise NotImplementedError('Get field not implemented for this data source type.')

    async def fetch_many_loader(self, keys):
        results = await self.fetch_many(keys)
        # sort results by keys, including None
        return [next((result for result in results if self.get_record_id(result) == key), None) for key in keys]

    class Loaders(TypedDict):
        postcodesIO: DataLoader
        fetch_record: DataLoader

    def get_loaders (self) -> Loaders:
        return {
            "postcodesIO": DataLoader(load_fn=get_bulk_postcode_geo),
            "fetch_record": DataLoader(load_fn=self.fetch_many_loader, cache=False)
        }

    async def map_one(self, member: Union[str, dict], config: 'ExternalDataSourceUpdateConfig', loaders: Loaders) -> MappedMember:
        '''
        Match one member to a record in the data source, via ID or record.
        '''
        if type(member) == str:
            member = await loaders['fetch_record'].load(member)
        # Get postcode field from the config
        postcode_column = config.postcode_column
        # Get postcode from member
        postcode = self.get_record_field(member, postcode_column)
        try:
            # Get relevant config data for that postcode
            postcode_data = await loaders['postcodesIO'].load(postcode)
            # Map the fields
            update_fields = {}
            for mapping_dict in config.get_mapping():
                source = mapping_dict['source']
                path = mapping_dict['source_path']
                field = mapping_dict['destination_column']
                if source == 'postcodes.io':
                    update_fields[field] = get(postcode_data['result'], path)
                else:
                    pass
            # Return the member and config data
            return {
                'config': config,
                'member': member,
                'postcodes.io': postcode_data,
                'update_fields': update_fields
            }
        except TypeError:
            # Error fetching postcode data
            return {
                'config': config,
                'member': member,
                'postcodes.io': None,
                'update_fields': {}
            }
    
    async def map_many(self, members: list[Union[str, any]], config: 'ExternalDataSourceUpdateConfig', loaders: Loaders) -> list[MappedMember]:
        '''
        Match many members to records in the data source.
        '''
        return await asyncio.gather(*[self.map_one(member, config, loaders) for member in members])
    
    async def map_all(self, config: 'ExternalDataSourceUpdateConfig', loaders: Loaders) -> list[MappedMember]:
        '''
        Match all members to records in the data source.
        '''
        members = await self.fetch_all()
        return await asyncio.gather(*[self.map_one(member, config, loaders) for member in members])

class AirtableSource(ExternalDataSource):
    '''
    An Airtable table.
    '''
    api_key = models.CharField(max_length=250, help_text='Personal access token. Requires the following 4 scopes: data.records:read, data.records:write, schema.bases:read, webhook:manage')
    base_id = models.CharField(max_length=250)
    table_id = models.CharField(max_length=250)
    automated_webhooks = True

    class Meta:
        verbose_name = 'Airtable table'
        unique_together = ['base_id', 'table_id', 'api_key']

    @cached_property
    def api(self) -> AirtableAPI:
        return AirtableAPI(self.api_key)

    @cached_property
    def base(self) -> AirtableBase:
        return self.api.base(self.base_id)

    @cached_property
    def table(self) -> AirtableTable:
        return self.base.table(self.table_id)
    
    def healthcheck(self):
        record = self.table.first()
        if record:
            return True
        return False
    
    async def fetch_one(self, member_id):
        record = self.table.get(member_id)
        return record
    
    async def fetch_many(self, id_list: list[str]):
        formula = f'OR('
        formula += ",".join([f"RECORD_ID()='{member_id}'" for member_id in id_list])
        formula += ')'
        records = self.table.all(formula=formula)
        return records
    
    async def fetch_all(self):
        records = self.table.all()
        return records
    
    def get_record_id(self, record):
        return record['id']
    
    def get_record_field(self, record, field):
        return record['fields'].get(str(field))

    async def update_one(self, mapped_record):
        self.table.update(mapped_record['member']['id'], mapped_record['update_fields'])

    async def update_many(self, mapped_records):
        self.table.batch_update([
          {
            "id": mapped_record['member']['id'],
            "fields": mapped_record['update_fields']
          } for
          mapped_record in mapped_records
        ])

    async def update_all(self, mapped_records):
        self.table.batch_update([
          {
            "id": mapped_record['member']['id'],
            "fields": mapped_record['update_fields']
          } for
          mapped_record in mapped_records
        ])

    def webhook_specification(self, config: 'ExternalDataSourceUpdateConfig'):
        # DOCS: https://airtable.com/developers/web/api/model/webhooks-specification
        return {
          "options": {
            "filters": {
              "recordChangeScope": self.table_id,
              "watchDataInFieldIds": [
                self.table.schema().field(config.postcode_column).id
              ],
              "dataTypes": [
                "tableData"
              ],
              "changeTypes": [
                "add",
                "update",
              ]
            }
          }
        }
    
    def webhook_url(self, config: 'ExternalDataSourceUpdateConfig'):
        return urljoin(settings.BASE_URL, reverse('record_updated_webhook', args=[config.id]))

    def get_webhooks(self, config: 'ExternalDataSourceUpdateConfig'):
      list = self.base.webhooks()
      url = self.webhook_url(config)
      return [webhook for webhook in list if webhook.notification_url == url]

    def webhook_healthcheck(self, config: 'ExternalDataSourceUpdateConfig'):
        webhooks = self.get_webhooks(config)
        if len(webhooks) < 1:
            print("No webhook")
            return False
        if len(webhooks) > 1:
            print("Too many webhooks")
            return False
        if not webhooks[0].is_hook_enabled:
            print("Webhook expired")
            return False
        return True
    
    def teardown_webhook(self, config: 'ExternalDataSourceUpdateConfig'):
      list = self.base.webhooks()
      url = self.webhook_url(config)
      for webhook in list:
          if webhook.notification_url == url:
              # Update the webhook in case the spec changed,
              # which will also refresh the 7 day expiration date
              webhook.delete()

    def setup_webhook(self, config: 'ExternalDataSourceUpdateConfig'):
      self.teardown_webhook(config)
      self.base.add_webhook(
          self.webhook_url(config),
          self.webhook_specification(config)
      )

    def get_member_ids_from_webhook(self, webhook_payload: dict) -> list[str]:
        member_ids: list[str] = []
        webhook_id = webhook_payload['webhook']['id']
        webhook = self.base.webhook(webhook_id)
        webhook_object, is_new = AirtableWebhook.objects.update_or_create(airtable_id=webhook_id)
        payloads = webhook.payloads(cursor=webhook_object.cursor)
        for payload in payloads:
            webhook_object.cursor = webhook_object.cursor + 1
            for table_id, deets in payload.changed_tables_by_id.items():
                if table_id == self.table_id:
                    member_ids += deets.changed_records_by_id.keys()
                    member_ids += deets.created_records_by_id.keys()
        webhook_object.save()
        member_ids = list(sorted(set(member_ids)))
        print("Webhook member result", webhook_object.cursor, member_ids)
        return member_ids
    
class AirtableWebhook(models.Model):
    '''
    We need a way to persist the cursor for the Airtable webhook, so we are saving it per-webhook in the DB.
    '''
    # Airtable ID
    airtable_id = models.CharField(max_length=250, primary_key=True)
    cursor = models.IntegerField(default=1, blank=True)


class UpdateConfigDict(TypedDict):
    source: str
    # Can be a dot path, for use with benedict
    source_path: str
    destination_column: str


class ExternalDataSourceUpdateConfig(models.Model):
    '''
    A configuration for updating a data source.
    '''
    id = models.UUIDField(primary_key=True, default=uuid.uuid4, editable=False)
    external_data_source = models.ForeignKey(ExternalDataSource, on_delete=models.CASCADE, related_name='update_configs')
    last_update = models.DateTimeField(auto_now=True)
    created_at = models.DateTimeField(auto_now_add=True)
    enabled = models.BooleanField(default=False)
    postcode_column = models.CharField(max_length=250, null=True, blank=True)

    '''
    Mapping is a key/value pair where the key is the column name in the data source and the value is from Mapped, E.g.
    [
      {
        source: "postcodes.io",
        source_path: "constituency_2025",
        destionation_field: "constituency_2024"
      }
    ]
    '''
    # TODO: validation
    mapping = JSONField(blank=True, null=True)

    def get_mapping(self) -> list[UpdateConfigDict]:
        return self.mapping

    def __str__(self):
        return f'Update config for {self.external_data_source.name}'

    # UI

    def enable(self) -> Union[None, int]:
        self.enabled = True
        self.save()

        if self.external_data_source.automated_webhooks:
            self.external_data_source.setup_webhook(config=self)
            
            return refresh_webhook\
            .configure(
              # Dedupe `update_all` jobs for the same config
              # https://procrastinate.readthedocs.io/en/stable/howto/queueing_locks.html
              queueing_lock=f"webhook_{str(self.id)}"
            )\
            .defer(config_id=str(self.id))

    def disable(self):
        self.enabled = False
        self.save()

    # Data
        
    async def update_one(self, member_id: Union[str, any]):
<<<<<<< HEAD
        data_source = await sync_to_async(self.data_source.get_real_instance)()
        loaders = data_source.get_loaders()
        mapped_record = await data_source.map_one(member_id, self, loaders)
        await data_source.update_one(mapped_record=mapped_record)

    async def update_many(self, member_ids: list[Union[str, any]]):
        data_source = await sync_to_async(self.data_source.get_real_instance)()
        loaders = data_source.get_loaders()
        mapped_records = await data_source.map_many(member_ids, self, loaders)
        await data_source.update_many(mapped_records=mapped_records)

    async def update_all(self):
        data_source = await sync_to_async(self.data_source.get_real_instance)()
        loaders = data_source.get_loaders()
        mapped_records = await data_source.map_all(self, loaders)
        await data_source.update_all(mapped_records=mapped_records)
=======
        external_data_source = await sync_to_async(self.external_data_source.get_real_instance)()
        loaders = external_data_source.get_loaders()
        mapped_record = await external_data_source.map_one(member_id, self, loaders)
        await external_data_source.update_one(mapped_record=mapped_record)

    async def update_many(self, member_ids: list[Union[str, any]]):
        external_data_source = await sync_to_async(self.external_data_source.get_real_instance)()
        loaders = external_data_source.get_loaders()
        mapped_records = await external_data_source.map_many(member_ids, self, loaders)
        await external_data_source.update_many(mapped_records=mapped_records)

    async def update_all(self):
        external_data_source = await sync_to_async(self.external_data_source.get_real_instance)()
        loaders = external_data_source.get_loaders()
        mapped_records = await external_data_source.map_all(self, loaders)
        await external_data_source.update_all(mapped_records=mapped_records)
>>>>>>> 2c4bac2e

    # Webhooks
        
    def handle_update_webhook_view(self, body):
        member_ids = self.external_data_source.get_member_ids_from_webhook(body)
        if len(member_ids) == 1:
            self.schedule_update_one(member_id=member_ids[0])
        else:
            self.schedule_update_many(member_ids=member_ids)
        return HttpResponse(status=200)
    
    def refresh_webhook(self):
        external_data_source = self.external_data_source.get_real_instance()
        external_data_source.refresh_webhook(config=self)

    # Scheduling

    @classmethod
    async def deferred_update_one(cls, config_id: str, member_id: str):
        config = await cls.objects.select_related('external_data_source').aget(id=config_id)
        if config.enabled:
            await config.update_one(member_id=member_id)

    @classmethod
    async def deferred_update_many(cls, config_id: str, member_ids: list[str]):
        config = await cls.objects.select_related('external_data_source').aget(id=config_id)
        if config.enabled:
            await config.update_many(member_ids=member_ids)

    @classmethod
    async def deferred_update_all(cls, config_id: str):
        config = await cls.objects.select_related('external_data_source').aget(id=config_id)
        if config.enabled:
            await config.update_all()

    @classmethod
    async def deferred_refresh_webhook(cls, config_id: str):
        config = await ExternalDataSourceUpdateConfig.objects.select_related('external_data_source').aget(pk=config_id)
        if config.enabled:
            external_data_source = await sync_to_async(config.external_data_source.get_real_instance)()
            if config.external_data_source.automated_webhooks:
                await external_data_source.refresh_webhook(config=config)

    def schedule_update_one(self, member_id: str) -> int:
        try:
          return update_one\
          .configure(
            # Dedupe `update_many` jobs for the same config
            # https://procrastinate.readthedocs.io/en/stable/howto/queueing_locks.html
            queueing_lock=f"update_one_{str(self.id)}_{str(member_id)}",
            schedule_in={"seconds": settings.SCHEDULED_UPDATE_SECONDS_DELAY }
          )\
          .defer(config_id=str(self.id), member_id=member_id)
        except UniqueViolation:
          pass

    def schedule_update_many(self, member_ids: list[str]) -> int:
        try:
<<<<<<< HEAD
          member_ids_hash = hash(",".join(list(sorted(set(member_ids)))))
          update_many\
=======
          return update_many\
>>>>>>> 2c4bac2e
          .configure(
            # Dedupe `update_many` jobs for the same config
            # https://procrastinate.readthedocs.io/en/stable/howto/queueing_locks.html
            queueing_lock=f"update_many_{str(self.id)}_{member_ids_hash}",
            schedule_in={"seconds": settings.SCHEDULED_UPDATE_SECONDS_DELAY }
          )\
          .defer(config_id=str(self.id), member_ids=member_ids)
        except UniqueViolation:
          pass

    def schedule_update_all(self) -> int:
        try:
          return update_all\
          .configure(
            # Dedupe `update_all` jobs for the same config
            # https://procrastinate.readthedocs.io/en/stable/howto/queueing_locks.html
            queueing_lock=f"update_all_{str(self.id)}",
            schedule_in={"seconds": settings.SCHEDULED_UPDATE_SECONDS_DELAY }
          )\
          .defer(config_id=str(self.id))
        except UniqueViolation:
          pass

    def event_log_queryset(self):
        return ProcrastinateJob.objects.filter(args__config_id=str(self.id)).order_by('-scheduled_at')<|MERGE_RESOLUTION|>--- conflicted
+++ resolved
@@ -1147,24 +1147,6 @@
     # Data
         
     async def update_one(self, member_id: Union[str, any]):
-<<<<<<< HEAD
-        data_source = await sync_to_async(self.data_source.get_real_instance)()
-        loaders = data_source.get_loaders()
-        mapped_record = await data_source.map_one(member_id, self, loaders)
-        await data_source.update_one(mapped_record=mapped_record)
-
-    async def update_many(self, member_ids: list[Union[str, any]]):
-        data_source = await sync_to_async(self.data_source.get_real_instance)()
-        loaders = data_source.get_loaders()
-        mapped_records = await data_source.map_many(member_ids, self, loaders)
-        await data_source.update_many(mapped_records=mapped_records)
-
-    async def update_all(self):
-        data_source = await sync_to_async(self.data_source.get_real_instance)()
-        loaders = data_source.get_loaders()
-        mapped_records = await data_source.map_all(self, loaders)
-        await data_source.update_all(mapped_records=mapped_records)
-=======
         external_data_source = await sync_to_async(self.external_data_source.get_real_instance)()
         loaders = external_data_source.get_loaders()
         mapped_record = await external_data_source.map_one(member_id, self, loaders)
@@ -1181,7 +1163,6 @@
         loaders = external_data_source.get_loaders()
         mapped_records = await external_data_source.map_all(self, loaders)
         await external_data_source.update_all(mapped_records=mapped_records)
->>>>>>> 2c4bac2e
 
     # Webhooks
         
@@ -1240,12 +1221,7 @@
 
     def schedule_update_many(self, member_ids: list[str]) -> int:
         try:
-<<<<<<< HEAD
-          member_ids_hash = hash(",".join(list(sorted(set(member_ids)))))
-          update_many\
-=======
           return update_many\
->>>>>>> 2c4bac2e
           .configure(
             # Dedupe `update_many` jobs for the same config
             # https://procrastinate.readthedocs.io/en/stable/howto/queueing_locks.html
