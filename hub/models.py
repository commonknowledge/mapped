--- conflicted
+++ resolved
@@ -3155,19 +3155,7 @@
         call_command("autoscale_render_workers")
 
 
-<<<<<<< HEAD
 class DataFrameSource(ExternalDataSource):
-=======
-class DatabaseJSONSource(ExternalDataSource):
-    crm_type = "databasejson"
-    has_webhooks = False
-    automated_webhooks = False
-    introspect_fields = False
-    default_data_type = None
-    data = JSONField(default=list, blank=True)
-    id_field = models.CharField(max_length=250, default="id")
-
->>>>>>> 80672b73
     class Meta:
         abstract = True
 
@@ -3242,7 +3230,7 @@
 
 
 class DatabaseJSONSource(DataFrameSource):
-    crm_type = "DatabaseJSONSource"
+    crm_type = "databasejson"
     has_webhooks = False
     automated_webhooks = False
     introspect_fields = False
