<<<<<<< HEAD
import asyncio
import hashlib
import itertools
import json
import math
import uuid
from datetime import datetime, timedelta, timezone
from enum import Enum
from typing import List, Optional, Self, Type, TypedDict, Union
from urllib.parse import urlencode, urljoin

from django.conf import settings
=======
from datetime import datetime, timezone
from operator import itemgetter

>>>>>>> c4f11701
from django.contrib.auth import get_user_model
from django.contrib.auth.models import AbstractBaseUser
from django.contrib.gis.db.models import MultiPolygonField, PointField
from django.contrib.gis.geos import Point
from django.core.cache import cache
from django.core.exceptions import ValidationError
from django.db import models
<<<<<<< HEAD
from django.db.models import Avg, IntegerField, Max, Min, Q
=======
from django.db.models import Avg, FloatField, IntegerField, Max, Min
>>>>>>> c4f11701
from django.db.models.functions import Cast, Coalesce
from django.db.utils import IntegrityError
from django.dispatch import receiver
from django.urls import reverse
from django.utils.functional import cached_property
from django.utils.text import slugify

import google_auth_oauthlib.flow
import googleapiclient
import googleapiclient.discovery
import httpx
import numpy as np
import pandas as pd
import posthog
import pytz
from asgiref.sync import async_to_sync, sync_to_async
from benedict import benedict
from codemirror2.widgets import CodeMirrorEditor
from django_choices_field import TextChoicesField
from django_jsonform.models.fields import JSONField
from google.auth.transport.requests import Request as GoogleRequest
from google.oauth2.credentials import Credentials as GoogleCredentials
from mailchimp3 import MailChimp
from polymorphic.models import PolymorphicModel
from procrastinate.contrib.django.models import ProcrastinateEvent, ProcrastinateJob
from psycopg.errors import UniqueViolation
from pyairtable import Api as AirtableAPI
from pyairtable import Base as AirtableBase
from pyairtable import Table as AirtableTable
from pyairtable.models.schema import TableSchema as AirtableTableSchema
from sentry_sdk import metrics
from strawberry.dataloader import DataLoader
from wagtail.admin.panels import FieldPanel, ObjectList, TabbedInterface
from wagtail.images.models import AbstractImage, AbstractRendition, Image
from wagtail.models import Page, Site
from wagtail_color_panel.edit_handlers import NativeColorPanel
from wagtail_color_panel.fields import ColorField
from wagtail_json_widget.widgets import JSONEditorWidget

import utils as lih_utils
from hub.analytics import Analytics
from hub.cache_keys import site_tile_filter_dict
from hub.enrichment.sources import builtin_mapping_sources
from hub.fields import EncryptedCharField, EncryptedTextField
from hub.filters import Filter
from hub.parsons.action_network.action_network import ActionNetwork
from hub.tasks import (
    import_all,
    import_many,
    import_pages,
    refresh_all,
    refresh_many,
    refresh_one,
    refresh_pages,
    refresh_webhooks,
)
from hub.validation import validate_and_format_phone_number
from hub.views.mapped import ExternalDataSourceWebhook
from utils import google_maps, google_sheets
from utils.log import get_simple_debug_logger
from utils.postcodesIO import (
    PostcodesIOResult,
    get_bulk_postcode_geo,
    get_bulk_postcode_geo_from_coords,
)
from utils.py import batched, ensure_list, get, is_maybe_id, parse_datetime

User = get_user_model()

logger = get_simple_debug_logger(__name__)


# enum of geocoders: postcodes_io, mapbox, google
class Geocoder(Enum):
    POSTCODES_IO = "postcodes_io"
    MAPBOX = "mapbox"
    GOOGLE = "google"


class Organisation(models.Model):
    created_at = models.DateTimeField(auto_now_add=True)
    last_update = models.DateTimeField(auto_now=True)
    slug = models.SlugField(max_length=100, unique=True)
    name = models.CharField(max_length=100)
    description = models.TextField(blank=True, null=True)
    website = models.URLField(blank=True, null=True)
    logo = models.ImageField(null=True, blank=True, upload_to="organisation")

    def save(self, *args, **kwargs):
        if not self.slug:
            self.slug = slugify(self.name)
        super().save(*args, **kwargs)

    def __str__(self):
        return self.name

    @classmethod
    def get_or_create_for_user(self, user: any):
        if isinstance(user, (str, int)):
            user = User.objects.get(pk=user)
        membership = Membership.objects.filter(user=user).first()
        if membership:
            return membership.organisation
        org = self.objects.create(
            name=f"{user.username}'s personal workspace", slug=user.username
        )
        Membership.objects.create(user=user, organisation=org, role="owner")
        return org

    def get_external_data_sources(
        self,
        include_shared: bool = False,
        sharing_permission_filters: Union[dict, None] = None,
    ):
        if not include_shared:
            return ExternalDataSource.objects.filter(organisation=self)
        else:
            sharing_permission_filters = sharing_permission_filters or {}
            return ExternalDataSource.objects.filter(
                # allow querying your orgs' data sources
                Q(organisation=self)
                # and also data sources shared with your orgs
                | Q(
                    id__in=SharingPermission.objects.filter(
                        organisation=self,
                        external_data_source__isnull=False,
                        **sharing_permission_filters,
                    ).values_list("external_data_source_id", flat=True)
                )
            )


class Membership(models.Model):
    class Meta:
        unique_together = ["user", "organisation"]

    user = models.ForeignKey(User, on_delete=models.CASCADE, related_name="memberships")
    organisation = models.ForeignKey(
        Organisation, on_delete=models.CASCADE, related_name="members"
    )
    role = models.CharField(max_length=250, default="owner")

    def __str__(self):
        return f"{self.user}: {self.role} in {self.organisation}"


class UserProperties(models.Model):
    user = models.OneToOneField(
        User, on_delete=models.CASCADE, related_name="properties"
    )
    organisation_name = models.TextField(null=True, blank=True)
    full_name = models.TextField(null=True, blank=True)
    email_confirmed = models.BooleanField(default=False)
    account_confirmed = models.BooleanField(default=False)
    last_seen = models.DateTimeField(null=True, blank=True)
    agreed_terms = models.BooleanField(default=False)

    def __str__(self):
        return self.user.username


# on user create signal, create an org
@receiver(models.signals.post_save, sender=User)
def create_user_organisation(sender, instance, created, **kwargs):
    Organisation.get_or_create_for_user(instance)


class TypeMixin:
    TYPE_CHOICES = [
        ("text", "Text"),
        ("integer", "Integer"),
        ("float", "Floating Point Number"),
        ("percent", "Percentage"),
        ("date", "Date"),
        ("boolean", "True/False"),
        ("profile_id", "Profile Id"),
        ("json", "JSON data"),
        ("url", "URL"),
    ]

    @property
    def is_number(self):
        if self.data_type in ("integer", "float", "percent"):
            return True

        return False

    @property
    def is_percentage(self):
        if self.data_type == "percent":
            return True

        return False

    @property
    def is_float(self):
        if self.data_type == "float" or self.data_type == "percent":
            return True

        return False

    @property
    def is_date(self):
        if self.data_type == "date":
            return True

        return False

    @property
    def is_json(self):
        if self.data_type == "json":
            return True

        return False

    @property
    def is_url(self):
        if self.data_type == "url":
            return True

        return False

    @property
    def value_col(self):
        if self.is_date:
            return "date"
        elif self.is_float:
            return "float"
        elif self.is_number:
            return "int"
        elif self.is_url or self.is_json:
            return "json"
        elif self.is_json:
            return "json"
        else:
            return "data"


class ShaderMixin:
    shades = [
        "#ffffd9",
        "#edf8b1",
        "#c7e9b4",
        "#7fcdbb",
        "#41b6c4",
        "#1d91c0",
        "#225ea8",
        "#253494",
        "#081d58",
    ]

    COLOUR_NAMES = {
        "red-500": "#CC3517",
        "orange-500": "#ED6832",
        "yellow-500": "#FEC835",
        "teal-600": "#068670",
        "blue-500": "#21A8E0",
        "purple-500": "#6F42C1",
        "gray-500": "#ADB5BD",
        "gray-300": "#DEE2E6",
    }

    @property
    def shader_table(self):
        return self.table

    @property
    def shader_filter(self):
        return {"data_type__data_set": self}

    def shade(self, val, cmin, cmax):
        if val == "":
            return None
        try:
            x = float(val - cmin) / (cmax - cmin)
        except ZeroDivisionError:
            x = 0.5  # cmax == cmin

        shade = int(x * 9) - 1
        if shade < 0:
            shade = 0
        return self.shades[shade]

    def colours_for_areas(self, areas):
        if len(areas) == 0:
            return {"properties": {"no_areas": True}}

        values, mininimum, maximum = self.shader_value(areas)
        legend = {}
        if hasattr(self, "options"):
            for option in self.options:
                if option.get("shader", None) is not None:
                    legend[option["title"]] = self.COLOUR_NAMES.get(
                        option["shader"], option["shader"]
                    )

        if len(legend) > 0:
            props = {"properties": {"legend": legend}}
        else:
            d_max = maximum
            d_min = mininimum
            if self.is_float:
                d_max = round(maximum, 1)
                d_min = round(mininimum, 1)
                if self.is_percentage:
                    d_max = f"{d_max}%"
                    d_min = f"{d_min}%"

            props = {
                "properties": {
                    "maximum": d_max,
                    "minimum": d_min,
                    "shades": self.shades,
                }
            }
        colours = {}
        for value in values:
            data = value.value()
            if hasattr(self, "options"):
                for option in self.options:
                    if option["title"] == data:
                        colours[value.gss] = {
                            "colour": self.COLOUR_NAMES.get(
                                option["shader"], option["shader"]
                            ),
                            "opacity": value.opacity(mininimum, maximum) or 0.7,
                            "value": data,
                            "label": self.label,
                        }

            if self.is_number and colours.get(value.gss, None) is None:
                shade = self.shade(data, mininimum, maximum)
                if shade is not None:
                    colours[value.gss] = {
                        "colour": shade,
                        "opacity": 0.7,
                        "label": self.label,
                        "value": data,
                    }

        # if there is no data for an area then need to set the shader to opacity 0 otherwise
        # they will end up as the default
        missing = {}
        for area in areas:
            if colours.get(area.gss, None) is None:
                missing[area.gss] = {"colour": "#ed6832", "opacity": 0}

        return {**colours, **missing, **props}

    def shader_value(self, area):
        if self.shader_table == "areadata":
            min_max = AreaData.objects.filter(
                area__in=area, **self.shader_filter
            ).aggregate(
                max=models.Max(self.value_col),
                min=models.Min(self.value_col),
            )

            data = (
                AreaData.objects.filter(area__in=area, **self.shader_filter)
                .select_related("area", "data_type")
                .annotate(
                    gss=models.F("area__gss"),
                )
            )
            return data, min_max["min"], min_max["max"]
        else:
            pd = PersonData.objects.filter(
                person__areas__in=area,
                **self.shader_filter,
            )
            if self.person_type is not None:
                pd = pd.filter(person__personarea__person_type=self.person_type)
            min_max = pd.aggregate(
                max=models.Max(self.value_col),
                min=models.Min(self.value_col),
            )

            data = pd.select_related("data_type").annotate(
                gss=models.F("person__areas__gss")
            )
            return data, min_max["min"], min_max["max"]

        return None, None, None


class DataSet(TypeMixin, ShaderMixin, models.Model):
    SOURCE_CHOICES = [
        ("csv", "CSV File"),
        ("xlxs", "Excel File"),
        ("api", "External API"),
    ]
    SUBCATEGORY_CHOICES = [
        ("net_zero_support", "Support for net zero"),
        ("renewable_energy", "Renewable energy"),
        ("voting", "Voting"),
        ("government_action", "Government action"),
        ("supporters_and_activists", "Supporters and activists"),
        ("groups", "Groups"),
        ("places_and_spaces", "Places and spaces"),
        ("events", "Events"),
        ("cost_of_living", "Cost of living"),
    ]

    CATEGORY_CHOICES = [
        ("opinion", "Public Opinion"),
        ("place", "Place"),
        ("movement", "Movement"),
    ]

    TABLE_CHOICES = [
        ("areadata", "AreaData"),
        ("people__persondata", "PersonData"),
    ]

    UNIT_TYPE_CHOICES = [
        ("raw", "Raw unit (e.g. people or buildings)"),
        ("percentage", "Percentage"),
        ("point", "Point data (e.g. lat/long)"),
    ]

    UNIT_DISTRIBUTION_CHOICES = [
        ("people_in_area", "Evenly distributed over people in an area"),
        ("physical_area", "Evenly distributed over a physical area"),
        ("point", "Point data (recalculated)"),
    ]

    COMPARATORS_SCHEMA = {
        "type": "array",
        "items": {
            "type": "dict",
            "keys": {"field_lookup": {"type": "string"}, "title": {"type": "string"}},
        },
        "minItems": 2,
    }

    EXCLUDE_COUNTRIES_SCHEMA = {
        "type": "array",
        "items": {
            "type": "string",
        },
    }

    def comparators_default():
        return [
            dict(field_lookup="exact", title="is"),
            dict(field_lookup="not_exact", title="is not"),
        ]

    def exclude_countries_default():
        return []

    def numerical_comparators():
        return [
            dict(field_lookup="gte", title="is equal or greater than"),
            dict(field_lookup="lt", title="is less than"),
        ]

    def year_comparators():
        return [
            dict(field_lookup="year__lt", title="before year"),
            dict(field_lookup="year__gte", title="since year"),
        ]

    def string_comparators():
        return [
            dict(field_lookup="icontains", title="contains"),
            dict(field_lookup="not_icontains", title="does not contain"),
        ]

    def in_comparators():
        return [
            dict(field_lookup="in", title="is one of"),
            dict(field_lookup="not_in", title="is not one of"),
        ]

    OPTIONS_SCHEMA = {
        "type": "array",
        "items": {
            "type": "dict",
            "keys": {"title": {"type": "string"}, "shader": {"type": "string"}},
        },
    }

    def options_default():
        return []

    name = models.CharField(max_length=100, unique=True)
    description = models.TextField(blank=True, null=True)
    label = models.CharField(max_length=500, blank=True, null=True)
    data_type = models.CharField(max_length=20, choices=TypeMixin.TYPE_CHOICES)
    last_update = models.DateTimeField(auto_now=True)
    source_label = models.TextField(max_length=300, blank=True, null=True)
    source = models.CharField(max_length=500)
    source_type = models.TextField(
        max_length=50, blank=True, null=True, choices=SOURCE_CHOICES
    )
    data_url = models.URLField(blank=True, null=True)
    release_date = models.TextField(blank=True, null=True)
    is_upload = models.BooleanField(default=False)
    is_range = models.BooleanField(default=False)
    featured = models.BooleanField(default=False)
    order = models.IntegerField(blank=True, null=True)
    category = models.TextField(blank=True, null=True, choices=CATEGORY_CHOICES)
    subcategory = models.TextField(blank=True, null=True, choices=SUBCATEGORY_CHOICES)
    table = models.CharField(max_length=20, null=True, choices=TABLE_CHOICES)
    comparators = JSONField(schema=COMPARATORS_SCHEMA, default=comparators_default)
    options = JSONField(schema=OPTIONS_SCHEMA, blank=True, default=options_default)
    default_value = models.CharField(max_length=50, blank=True, null=True)
    is_filterable = models.BooleanField(default=True)
    is_shadable = models.BooleanField(default=True)
    is_public = models.BooleanField(default=False)
    fill_blanks = models.BooleanField(default=True)
    exclude_countries = JSONField(
        schema=EXCLUDE_COUNTRIES_SCHEMA, blank=True, default=exclude_countries_default
    )
    unit_type = models.TextField(null=True, choices=UNIT_TYPE_CHOICES)
    unit_distribution = models.TextField(null=True, choices=UNIT_DISTRIBUTION_CHOICES)
    areas_available = models.ManyToManyField("AreaType")
<<<<<<< HEAD
    external_data_source = models.ForeignKey(
        "ExternalDataSource",
        on_delete=models.CASCADE,
        null=True,
        blank=True,
        related_name="data_sets",
    )
=======
    person_type = models.CharField(max_length=10, null=True, blank=True)
    visible = models.BooleanField(default=True)
>>>>>>> c4f11701

    def __str__(self):
        if self.label:
            return self.label

        return self.name

    @property
    def source_name(self):
        if self.source_label is not None:
            return self.source_label
        elif not self.source == "" and self.source is not None:
            return lih_utils.domain_human(self.source)
        elif not self.data_url == "" and self.data_url is not None:
            return lih_utils.domain_human(self.data_url)

        return "unknown"

    @property
    def source_url(self):
        if not self.source == "":
            return self.source

        return self.data_url

    class Meta:
        permissions = [
            ("order_and_feature", "Can change sort order and mark as featured")
        ]

    def filter(self, query, **kwargs):
        return Filter(self, query).run(**kwargs)


class AreaType(models.Model):
    VALID_AREA_TYPES = ["WMC", "WMC23", "STC", "DIS"]
<<<<<<< HEAD

    AREA_TYPES = [
        ("westminster_constituency", "Westminster Constituency"),
        ("single_tier_council", "Single Tier Council"),
        ("district_council", "District Council"),
    ]
=======

    AREA_TYPES = [
        ("westminster_constituency", "Westminster Constituency"),
        ("single_tier_council", "Single Tier Council"),
        ("district_council", "District Council"),
    ]

    NAMES_SINGULAR = {
        "WMC": "old constituency",
        "WMC23": "new constituency",
        "STC": "single tier council",
        "DIS": "district council",
    }

    NAMES_PLURAL = {
        "WMC": "old constituencies",
        "WMC23": "new constituencies",
        "STC": "single tier councils",
        "DIS": "district councils",
    }

>>>>>>> c4f11701
    name = models.CharField(max_length=50, unique=True)
    code = models.CharField(max_length=10, unique=True)
    area_type = models.CharField(max_length=50, choices=AREA_TYPES)
    description = models.CharField(max_length=300)

    @property
    def name_singular(self):
        return self.NAMES_SINGULAR[self.code]

    @property
    def name_plural(self):
        return self.NAMES_PLURAL[self.code]

    def __str__(self):
        return self.code


class DataType(TypeMixin, ShaderMixin, models.Model):
    data_set = models.ForeignKey(
        DataSet, on_delete=models.CASCADE, related_name="data_types"
    )
    name = models.CharField(max_length=100)
    data_type = models.CharField(max_length=20, choices=TypeMixin.TYPE_CHOICES)
    last_update = models.DateTimeField(auto_now=True)
    average = models.FloatField(blank=True, null=True)
    maximum = models.FloatField(blank=True, null=True)
    minimum = models.FloatField(blank=True, null=True)
    label = models.CharField(max_length=500, blank=True, null=True)
    description = models.TextField(blank=True, null=True)
    order = models.IntegerField(blank=True, null=True)
    area_type = models.ForeignKey(
        AreaType, on_delete=models.CASCADE, null=True, related_name="data_types"
    )
    auto_converted = models.BooleanField(
        default=False,
        help_text="True if this has been auto converted from an area with overlapping geometry",
    )
    auto_converted_text = models.TextField(blank=True, null=True)

    def __str__(self):
        name = self.name
        if self.label:
            name = self.label

        if self.area_type:
            return f"{name} ({self.area_type})"

        return name

    def update_average(self):
        average = (
            AreaData.objects.filter(area__area_type=self.area_type, data_type=self)
            .annotate(
                cast_data=Cast(Coalesce("int", "float"), output_field=self.cast_field())
            )
            .all()
            .aggregate(Avg("cast_data"))
        )

        self.average = average["cast_data__avg"]
        self.save()

    def update_max_min(self):
        base = (
            AreaData.objects.filter(area__area_type=self.area_type, data_type=self)
            .annotate(
                cast_data=Cast(Coalesce("int", "float"), output_field=self.cast_field())
            )
            .all()
        )

        max = base.aggregate(Max("cast_data"))
        min = base.aggregate(Min("cast_data"))

        self.maximum = max["cast_data__max"]
        self.minimum = min["cast_data__min"]
        self.save()

    @property
    def cast_field(self):
        if self.is_float:
            return FloatField

        return IntegerField

    @property
    def shader_table(self):
        return self.data_set.table

    @property
    def shader_filter(self):
        return {"data_type": self}

    @property
    def auto_conversion_disclaimer(self):
        text = None
        if self.auto_converted:
            if self.auto_converted_text:
                text = self.auto_converted_text
            elif self.area_type.code == "WMC":
                text = "This dataset has been automatically converted from 2025 parliamentary constituencies."
            elif self.area_type.code == "WMC23":
                text = "This dataset has been automatically converted from 2010 parliamentary constituencies."
            else:
                text = "This dataset has been automatically converted from a different boundary type."

        return text


class UserDataSets(models.Model):
    data_set = models.ForeignKey(DataSet, on_delete=models.CASCADE)
    user = models.ForeignKey(User, on_delete=models.CASCADE)


class CommonData(models.Model):
    data_type = models.ForeignKey(DataType, on_delete=models.CASCADE)
    data = models.CharField(max_length=400)
    date = models.DateTimeField(blank=True, null=True)
    float = models.FloatField(blank=True, null=True)
    int = models.IntegerField(blank=True, null=True)
    json = models.JSONField(blank=True, null=True)

    def value(self):
        try:
            if self.is_date:
                return self.date
            elif self.is_float:
                if self.float is None:
                    return 0
                return self.float
            elif self.is_number:
                if self.int is None:
                    return 0
                return self.int
            elif self.is_json or self.is_url:
                return self.json
        except ValueError:
            return self.data

        return self.data

    def opacity(self, min, max):
        if self.is_number:
            inc = (max - min) / 100
            if max == min:
                opacity = 100
            elif self.value() == min:
                opacity = min / inc
            else:
                opacity = (self.value() - min) / inc
            return opacity / 100
        return 100

    @property
    def average(self):
        return self.data_type.average

    @property
    def label(self):
        return self.data_type.label

    @property
    def is_number(self):
        return self.data_type.is_number

    @property
    def is_percentage(self):
        return self.data_type.is_percentage

    @property
    def is_float(self):
        return self.data_type.is_float

    @property
    def is_date(self):
        return self.data_type.is_date

    @property
    def is_json(self):
        return self.data_type.is_json

    @property
    def is_url(self):
        return self.data_type.is_url

    def _sorted_json(self, key):
        if not self.is_json:
            return None

        data = sorted(self.json, key=itemgetter(key))
        return data

    def sorted_groups(self):
        return self._sorted_json("group_name")

    def sorted_json(self):
        return self._sorted_json("name")

    class Meta:
        abstract = True


class GenericData(CommonData):
    created_at = models.DateTimeField(auto_now_add=True)
    last_update = models.DateTimeField(auto_now=True)
    point = PointField(srid=4326, blank=True, null=True)
    polygon = MultiPolygonField(srid=4326, blank=True, null=True)
    postcode_data = JSONField(blank=True, null=True)
    postcode = models.CharField(max_length=1000, blank=True, null=True)
    first_name = models.CharField(max_length=300, blank=True, null=True)
    last_name = models.CharField(max_length=300, blank=True, null=True)
    full_name = models.CharField(max_length=300, blank=True, null=True)
    email = models.EmailField(max_length=300, blank=True, null=True)
    phone = models.CharField(max_length=100, blank=True, null=True)
    start_time = models.DateTimeField(blank=True, null=True)
    end_time = models.DateTimeField(blank=True, null=True)
    public_url = models.URLField(max_length=2000, blank=True, null=True)
    social_url = models.URLField(max_length=2000, blank=True, null=True)
    geocode_data = JSONField(blank=True, null=True)
    geocoder = models.CharField(
        max_length=1000, blank=True, null=True, default=Geocoder.POSTCODES_IO.value
    )
    address = models.CharField(max_length=1000, blank=True, null=True)
    title = models.CharField(max_length=1000, blank=True, null=True)
    description = models.TextField(max_length=3000, blank=True, null=True)
    image = models.ImageField(null=True, max_length=1000, upload_to="generic_data")
    can_display_point = models.BooleanField(default=True)

    def remote_url(self):
        return self.data_type.data_set.external_data_source.record_url(
            self.data, self.json
        )

    def __str__(self):
        if self.name:
            return self.name
        return self.data

    @property
    def name(self) -> Optional[str]:
        if self.full_name:
            return self.full_name
        elif self.first_name and self.last_name:
            return f"{self.first_name} {self.last_name}"
        elif self.first_name:
            return self.first_name
        elif self.last_name:
            return self.last_name
        elif self.title:
            return self.title

        return None

    def get_postcode_data(self) -> Optional[PostcodesIOResult]:
        if self.postcode_data is None:
            return None

        return self.postcode_data

    @cached_property
    def external_data_source(self):
        return self.data_type.data_set.external_data_source

    def save(self, *args, **kwargs):
        if self.phone:
            try:
                self.phone = validate_and_format_phone_number(
                    self.phone, self.external_data_source.countries
                )
            except ValidationError as e:
                raise ValidationError({"phone": f"Invalid phone number: {e}"})

        super().save(*args, **kwargs)


class Area(models.Model):
    mapit_id = models.CharField(max_length=30)
    mapit_type = models.CharField(max_length=30, db_index=True, blank=True, null=True)
    gss = models.CharField(max_length=30)
    name = models.CharField(max_length=200)
    mapit_all_names = models.JSONField(blank=True, null=True)
    area_type = models.ForeignKey(
        AreaType, on_delete=models.CASCADE, related_name="areas"
    )
    geometry = models.TextField(blank=True, null=True)
    polygon = MultiPolygonField(srid=4326, blank=True, null=True)
    point = PointField(srid=4326, blank=True, null=True)
    overlaps = models.ManyToManyField("self", through="AreaOverlap")

    class Meta:
        indexes = [models.Index(fields=["gss"])]
        unique_together = ["gss", "area_type"]

    def __str__(self):
        return self.name

    def get_absolute_url(self):
        return f"/area/{self.area_type.code}/{self.name}"

    def get_value(self, dataset):
        area = self

        if dataset.table == "areadata":
            scope = area.areadata_set
        else:
            person = area.people.first()
            scope = person.persondata_set if person else None

        if scope is None:
            return None

        data = scope.get(data_type__data_set=dataset)
        return data.value() if data else None

    @classmethod
    def get_by_gss(cls, gss, area_type="WMC"):
        try:
            area = cls.objects.get(gss=gss, area_type__code=area_type)
        except cls.DoesNotExist:
            area = None

        return area

    @classmethod
    def get_by_name(cls, name, area_type="WMC"):
        try:
            area = cls.objects.get(name__iexact=name, area_type__code=area_type)
        except cls.DoesNotExist:
            area = None

        return area

    def fit_bounds(self):
        """
        Useful for mapbox's fitBounds method
        """
        if self.polygon:
            bounds_tuple = self.polygon.extent
            return [
                [bounds_tuple[0], bounds_tuple[1]],
                [bounds_tuple[2], bounds_tuple[3]],
            ]


class AreaOverlap(models.Model):
    area_old = models.ForeignKey(
        Area, on_delete=models.CASCADE, related_name="old_overlaps"
    )
    area_new = models.ForeignKey(
        Area, on_delete=models.CASCADE, related_name="new_overlaps"
    )
    population_overlap = models.SmallIntegerField(default=0)
    area_overlap = models.SmallIntegerField(default=0)


class AreaData(CommonData):
    area = models.ForeignKey(Area, on_delete=models.CASCADE, related_name="data")


class PersonArea(models.Model):
    area = models.ForeignKey(Area, on_delete=models.CASCADE)
    person = models.ForeignKey("Person", on_delete=models.CASCADE)
    start_date = models.DateField(null=True, blank=True)
    end_date = models.DateField(null=True, blank=True)
    person_type = models.CharField(max_length=10)


class Person(models.Model):
    person_type = models.CharField(max_length=10)
    external_id = models.CharField(db_index=True, max_length=20)
    id_type = models.CharField(max_length=30)
<<<<<<< HEAD
    name = models.CharField(max_length=500)
    area = models.ForeignKey(Area, on_delete=models.CASCADE)
=======
    name = models.CharField(max_length=200)
    old_area = models.ForeignKey(Area, null=True, blank=True, on_delete=models.CASCADE)
    areas = models.ManyToManyField(Area, through=PersonArea, related_name="people")
>>>>>>> c4f11701
    photo = models.ImageField(null=True, upload_to="person")
    start_date = models.DateField(null=True)
    end_date = models.DateField(null=True)

    def __str__(self):
        return self.name

    def party(self):
        return PersonData.objects.get(
            person=self, data_type=DataType.objects.get(name="party")
        ).value()

    class Meta:
        unique_together = ("external_id", "id_type")
        indexes = [models.Index(fields=["external_id", "id_type"])]


class PersonData(CommonData):
    person = models.ForeignKey(Person, on_delete=models.CASCADE)


class Token(models.Model):
    DOMAINS = [("user", "User")]
    token = models.CharField(max_length=300)
    domain = models.CharField(max_length=50, choices=DOMAINS)
    domain_id = models.IntegerField()


@receiver(models.signals.pre_save, sender=AreaData)
@receiver(models.signals.pre_save, sender=PersonData)
def cast_data(sender, instance, *args, **kwargs):
    if instance.is_date and instance.date is None and instance.data:
        date = datetime.fromisoformat(instance.data)
        # parliament API does not add timezones to things that are dates so we
        # need to add them
        if date.tzinfo is None:
            date = date.replace(tzinfo=timezone.utc)
        instance.date = date
        instance.data = ""

    elif instance.is_float and instance.float is None and instance.data:
        instance.float = float(instance.data)
        instance.data = ""

    elif instance.is_number and instance.int is None and instance.data:
        instance.int = int(instance.data)
        instance.data = ""


class Loaders(TypedDict):
    postcodesIO: DataLoader
    postcodesIOFromPoint: DataLoader
    mapbox_geocoder: DataLoader
    fetch_record: DataLoader
    source_loaders: dict[str, DataLoader]


class EnrichmentLookup(TypedDict):
    member_id: str
    postcode_data: PostcodesIOResult
    source_id: "ExternalDataSource"
    source_path: str
    source_data: Optional[any]


class UpdateMapping(TypedDict):
    source: str
    # Can be a dot path, for use with benedict
    source_path: str
    destination_column: str


def default_countries():
    return ["GB"]


class ExternalDataSource(PolymorphicModel, Analytics):
    """
    A third-party data source that can be read and optionally written back to.
    E.g. Google Sheet or an Action Network table.
    This class is to be subclassed by specific data source types.
    """

    # Set TRUE for CRMs which have specific storage slots for name/address/etc.
    predefined_column_names = False
    has_webhooks = False
    automated_webhooks = False
    introspect_fields = False
    allow_updates = True
    can_forecast_job_progress = True
    crm_type: str

    # Allow sources to define default values for themselves
    # for example opinionated CRMs which are only for people and have defined slots for data
    defaults = {}

    id = models.UUIDField(primary_key=True, default=uuid.uuid4, editable=False)
    deduplication_hash = models.CharField(max_length=32, unique=True, editable=False)
    organisation = models.ForeignKey(
        Organisation,
        on_delete=models.CASCADE,
        related_name="external_data_sources",
        null=True,
        blank=True,
    )

    orgs_with_access = models.ManyToManyField(
        Organisation,
        through="hub.SharingPermission",
        related_name="sources_from_other_orgs",
    )

    # TODO: Revisit the rationale behind these data source types, then
    # document what they are in the repo wiki
    # Specifically in terms of geocoding: what is the difference between
    # each type in terms of how they are or can be geocoded, and what the requirements are
    # for the source data to be correctly (successfully) processed
    class DataSourceType(models.TextChoices):
        MEMBER = "MEMBER", "Members or supporters"
        GROUP = "GROUP", "Group or organisation"
        # Example: AREA_STATS expects (requires) a data source with a single row per area code
        # (for example an ONS GSS code for UK geographies) and a column for each stat
        AREA_STATS = "AREA_STATS", "Area statistics"
        EVENT = "EVENT", "Events"
        LOCATION = "LOCATION", "Locations"
        STORY = "STORY", "Stories"
        OTHER = "OTHER", "Other"

    data_type = TextChoicesField(
        choices_enum=DataSourceType, default=DataSourceType.OTHER
    )
    name = models.CharField(max_length=250)
    description = models.TextField(blank=True, null=True)
    created_at = models.DateTimeField(auto_now_add=True)
    last_update = models.DateTimeField(auto_now=True)
    # Geocoding data

    can_display_points_publicly = models.BooleanField(default=False)
    can_display_details_publicly = models.BooleanField(default=False)

    class GeographyTypes(models.TextChoices):
        """
        The keys and values here are identical (for GraphQL compatibility)
        and are uppercased versions of the PostcodesIO terms
        (for ease of mapping).
        """

        ADDRESS = "ADDRESS", "Address"
        POSTCODE = "POSTCODE", "Postcode"
        WARD = "WARD", "Ward"
        ADMIN_DISTRICT = "ADMIN_DISTRICT", "Council"
        PARLIAMENTARY_CONSTITUENCY = "PARLIAMENTARY_CONSTITUENCY", "Constituency"
        PARLIAMENTARY_CONSTITUENCY_2024 = (
            "PARLIAMENTARY_CONSTITUENCY_2024",
            "Constituency (2024)",
        )
        # TODO: LNG_LAT = "LNG_LAT", "Longitude and Latitude"

    geography_column_type = TextChoicesField(
        choices_enum=GeographyTypes,
        default=GeographyTypes.POSTCODE,
    )
    geography_column = models.CharField(max_length=250, blank=True, null=True)
    countries = models.JSONField(
        default=default_countries,
        blank=True,
        null=True,
        help_text="ISO 3166-1 alpha-2 country codes for geocoding addresses.",
    )

    # Useful for explicit querying and interacting with members in the UI
    # TODO: longitude_field = models.CharField(max_length=250, blank=True, null=True)
    # TODO: latitude_field = models.CharField(max_length=250, blank=True, null=True)
    postcode_field = models.CharField(max_length=250, blank=True, null=True)
    first_name_field = models.CharField(max_length=250, blank=True, null=True)
    last_name_field = models.CharField(max_length=250, blank=True, null=True)
    full_name_field = models.CharField(max_length=250, blank=True, null=True)
    email_field = models.CharField(max_length=250, blank=True, null=True)
    phone_field = models.CharField(max_length=250, blank=True, null=True)
    address_field = models.CharField(max_length=250, blank=True, null=True)
    title_field = models.CharField(max_length=250, blank=True, null=True)
    description_field = models.CharField(max_length=250, blank=True, null=True)
    image_field = models.CharField(max_length=250, blank=True, null=True)
    start_time_field = models.CharField(max_length=250, blank=True, null=True)
    end_time_field = models.CharField(max_length=250, blank=True, null=True)
    public_url_field = models.CharField(max_length=250, blank=True, null=True)
    social_url_field = models.CharField(max_length=250, blank=True, null=True)
    can_display_point_field = models.CharField(max_length=250, blank=True, null=True)

    import_fields = [
        "postcode_field",
        "first_name_field",
        "last_name_field",
        "full_name_field",
        "email_field",
        "phone_field",
        "address_field",
        "title_field",
        "description_field",
        "image_field",
        "start_time_field",
        "end_time_field",
        "public_url_field",
        "social_url_field",
        "can_display_point_field",
    ]

    @classmethod
    def get_deduplication_field_names(cls) -> list[str]:
        """
        Return the fields that should be used to prevent sources
        being added multiple times, e.g. ["list_id", "api_key"]
        for Mailchimp.
        """
        raise NotImplementedError(
            "Deduplication not implemented for this data source type."
        )

    def get_deduplication_hash(self) -> str:
        # Special path for ExternalDataSource to make this method work
        # while also forcing subclasses to implement get_deduplication_field_names
        if self.__class__ is ExternalDataSource:
            hash_values = ["name"]
        else:
            hash_values = [
                str(getattr(self, field))
                for field in self.get_deduplication_field_names()
            ]
        return hashlib.md5("".join(hash_values).encode()).hexdigest()

    def save(self, *args, **kwargs):
        for key, value in self.defaults.items():
            if (getattr(self, key) is None or getattr(self, key) == "") and (
                value is not None and value != ""
            ):
                setattr(self, key, value)
        # Always keep these two in sync
        if (
            self.geography_column is not None
            and self.geography_column_type == self.GeographyTypes.POSTCODE
        ):
            self.postcode_field = self.geography_column
        elif (
            self.geography_column is not None
            and self.geography_column_type == self.GeographyTypes.ADDRESS
        ):
            self.address_field = self.geography_column

        if not self.deduplication_hash:
            self.deduplication_hash = self.get_deduplication_hash()

        super().save(*args, **kwargs)

    def as_mapping_source(self):
        return {
            "slug": self.id,
            "name": self.name,
            "author": self.organisation.name,
            "description": self.description,
            "source_paths": self.field_definitions(),
            "external_data_source": self,
        }

    class FieldDefinition(TypedDict):
        value: str
        label: Optional[str]
        description: Optional[str]
        external_id: Optional[str]
        editable: Optional[bool] = True

    fields = JSONField(blank=True, null=True, default=list)
    # Auto-updates

    update_mapping = JSONField(blank=True, null=True, default=list)
    auto_update_enabled = models.BooleanField(default=False, blank=True)
    # Auto-import
    auto_import_enabled = models.BooleanField(default=False, blank=True)

    def __str__(self):
        return self.name if self.name is not None else super().__str__()

    def event_log_queryset(self):
        return ProcrastinateJob.objects.filter(
            args__external_data_source_id=str(self.id)
        ).order_by("-scheduled_at")

    def get_scheduled_parent_job(self, filter: dict):
        # Find any of this source's jobs that are live, with a request_id which signals a parent job
        some_active_batch_job_for_this_source = (
            self.event_log_queryset()
            .filter(
                **filter, status__in=["todo", "doing"], args__request_id__isnull=False
            )
            .first()
        )
        if some_active_batch_job_for_this_source is None:
            return None
        request_id = some_active_batch_job_for_this_source.args.get("request_id", None)
        # Now find the oldest, first job with that request_id
        original_job = (
            self.event_log_queryset()
            .filter(args__request_id=request_id)
            .order_by("id")
            .first()
        )
        return original_job

    def get_latest_parent_job(self, filter: dict):
        latest_batch_job_for_this_source = (
            self.event_log_queryset()
            .filter(**filter, args__request_id__isnull=False)
            .first()
        )
        if latest_batch_job_for_this_source is None:
            return None
        request_id = latest_batch_job_for_this_source.args.get("request_id", None)
        # Now find the oldest, first job with that request_id
        original_job = (
            self.event_log_queryset()
            .filter(args__request_id=request_id)
            .order_by("id")
            .first()
        )
        return original_job

    def get_scheduled_import_job(self):
        return self.get_scheduled_parent_job(
            dict(task_name__contains="hub.tasks.import")
        )

    def get_scheduled_update_job(self):
        return self.get_scheduled_parent_job(
            dict(task_name__contains="hub.tasks.refresh")
        )

    def get_latest_import_job(self):
        return self.get_latest_parent_job(dict(task_name__contains="hub.tasks.import"))

    def get_latest_update_job(self):
        return self.get_latest_parent_job(dict(task_name__contains="hub.tasks.refresh"))

    class BatchJobProgress(TypedDict):
        status: str
        id: str
        started_at: datetime
        total: int = 0
        succeeded: int = 0
        doing: int = 0
        failed: int = 0
        estimated_seconds_remaining: float = 0
        actual_finish_time: Optional[datetime]
        estimated_finish_time: Optional[datetime]
        has_forecast: bool = True
        seconds_per_record: float = 0
        done: int = 0
        remaining: int = 0
        number_of_jobs_ahead_in_queue: int = 0
        send_email: bool = False

    def get_scheduled_batch_job_progress(self, parent_job: ProcrastinateJob, user=None):
        # TODO: This doesn't work for import/refresh by page. How can it cover this case?
        request_id = parent_job.args.get("request_id")

        if request_id is None:
            return None

        if not self.can_forecast_job_progress:
            request_completed_signal = (
                self.event_log_queryset()
                .filter(
                    args__request_id=request_id,
                    task_name="hub.tasks.signal_request_complete",
                )
                .first()
            )
            if request_completed_signal is not None:
                return self.BatchJobProgress(
                    status=(
                        "succeeded"
                        if request_completed_signal.args.get("success", True)
                        else "failed"
                    ),
                    id=request_id,
                    started_at=parent_job.scheduled_at,
                    has_forecast=False,
                )
            else:
                return self.BatchJobProgress(
                    status=(
                        parent_job.status
                        if parent_job.status != "succeeded"
                        else "doing"
                    ),
                    id=request_id,
                    started_at=parent_job.scheduled_at,
                    has_forecast=False,
                )

        jobs = self.event_log_queryset().filter(args__request_id=request_id).all()
        status = "todo"

        if any([job.status == "doing" for job in jobs]):
            status = "doing"
        elif any([job.status == "failed" for job in jobs]):
            status = "failed"
        elif all([job.status == "succeeded" for job in jobs]):
            status = "succeeded"

        total = 0
        statuses = dict()

        for job in jobs:
            job_record_count = len(job.args.get("members", []))
            total += job_record_count
            if statuses.get(job.status, None) is not None:
                statuses[job.status] += job_record_count
            else:
                statuses[job.status] = job_record_count

        done = (
            statuses.get("succeeded", 0)
            + statuses.get("failed", 0)
            + statuses.get("doing", 0)
        )

        number_of_jobs_ahead_in_queue = (
            ProcrastinateJob.objects.filter(id__lt=parent_job.id)
            .filter(status__in=["todo", "doing"])
            .count()
        )

        time_started = (
            ProcrastinateEvent.objects.filter(job_id=parent_job.id)
            .order_by("at")
            .first()
            .at.replace(tzinfo=pytz.utc)
        )

        remaining = total - done

        time_so_far = datetime.now(pytz.utc) - time_started
        duration_per_record = time_so_far / (done or 1)
        time_remaining = duration_per_record * remaining
        estimated_finish_time = datetime.now(pytz.utc) + time_remaining

        if status == "succeeded" or status == "failed":
            actual_finish_time = (
                ProcrastinateEvent.objects.filter(job__in=jobs)
                .order_by("-at")
                .first()
                .at.replace(tzinfo=pytz.utc)
            )

        else:
            actual_finish_time = None

        time_threshold = timedelta(minutes=5)
        send_email = False
        estimated_job_duration = estimated_finish_time - time_started

        if estimated_job_duration > time_threshold:
            send_email = True
            BatchRequest.objects.filter(id=request_id).update(
                send_email=True, status=status
            )

        return self.BatchJobProgress(
            send_email=send_email,
            status=status,
            id=request_id,
            started_at=time_started,
            estimated_seconds_remaining=time_remaining,
            estimated_finish_time=estimated_finish_time,
            actual_finish_time=actual_finish_time,
            seconds_per_record=duration_per_record.seconds,
            total=total,
            done=done,
            remaining=remaining,
            succeeded=statuses.get("succeeded", 0),
            failed=statuses.get("failed", 0),
            doing=statuses.get("doing", 0),
            number_of_jobs_ahead_in_queue=number_of_jobs_ahead_in_queue,
        )

    def get_update_mapping(self) -> list[UpdateMapping]:
        return ensure_list(self.update_mapping)

    def delete(self, *args, **kwargs):
        self.disable_auto_import()
        self.disable_auto_update()
        return super().delete(*args, **kwargs)

    # CRM methods
    # to be implemented by subclasses

    def capture_event(self, event: str, data: dict):
        try:
            crm_type = (
                self.crm_type if hasattr(self, "crm_type") else str(self.__class__)
            )
            posthog.group_identify(
                "external_data_source",
                str(self.id),
                properties={
                    "name": self.name,
                    "data_type": self.data_type,
                    "crm_type": crm_type,
                    "point_geography_type": self.geography_column_type,
                    "organisation_id": self.organisation.pk,
                    "organisation_name": self.organisation.name,
                    "organisation_slug": self.organisation.slug,
                    "created_at": self.created_at,
                },
            )

            posthog.capture(
                "commonknowledge-server-worker",
                event,
                groups={
                    "organisation": self.organisation.pk,
                    "external_data_source": str(self.id),
                },
                properties=dict(
                    external_data_source_id=str(self.id),
                    external_data_source_name=self.name,
                    external_data_source_crm_type=crm_type,
                    external_data_source_data_type=self.data_type,
                    external_data_source_point_geography_type=self.geography_column_type,
                    organsiation_id=self.organisation.pk,
                    organisation_name=self.organisation.name,
                    **(data or {}),
                ),
            )
        except Exception as e:
            logger.error(f"Could not capture posthog event: {e}")

    def healthcheck(self):
        """
        Check the connection to the API.
        """
        raise NotImplementedError(
            "Healthcheck not implemented for this data source type."
        )

    def field_definitions(self) -> list[FieldDefinition]:
        """
        Get the fields for the data source.
        """
        return ensure_list(self.fields)

    def remote_name(self) -> Optional[str]:
        """
        Get the name of the data source in the remote system.
        """
        return None

    def record_url_template(self) -> Optional[str]:
        """
        Get the URL template for a record in the remote system.
        """
        return None

    def record_url(self, record_id: str, record_data: dict) -> Optional[str]:
        """
        Get the URL of a record in the remote system.
        """
        return None

    def remote_url(self) -> Optional[str]:
        """
        Get the URL of the data source in the remote system.
        """
        return None

    def setup_webhooks(self, refresh=True):
        """
        Set up a webhook.
        """
        raise NotImplementedError(
            "Webhook setup not implemented for this data source type."
        )

    def refresh_webhooks(self):
        """
        Refresh the webhook.
        """
        return self.setup_webhooks()

    def get_webhooks(self):
        """
        Refresh the webhook.
        """
        raise NotImplementedError(
            "Get webhooks not implemented for this data source type."
        )

    def webhook_healthcheck(self):
        if self.has_webhooks is False:
            return False
        if self.automated_webhooks is False:
            return True
        expected_webhooks = 0
        if self.auto_update_enabled or self.auto_import_enabled:
            expected_webhooks += 1
        webhooks = []
        try:
            webhooks = self.get_webhooks()
        except Exception as e:
            logger.error(f"Could't fetch webhooks: {e}")
            raise ValueError("Couldn't fetch webhooks")
        if len(webhooks) < expected_webhooks:
            raise ValueError("Webhook healthcheck: Not enough webhooks")
        if len(webhooks) > expected_webhooks:
            raise ValueError("Webhook healthcheck: Too many webhooks")
        return True

    def extra_webhook_healthcheck(self, webhooks):
        return True

    def webhook_url(self):
        return urljoin(
            settings.BASE_URL,
            reverse("external_data_source_webhook", args=[self.id]),
        )

    def webhook_create_url(self):
        return urljoin(
            settings.BASE_URL,
            reverse("external_data_source_create_webhook", args=[self.id]),
        )

    def get_member_ids_from_webhook(self, payload: dict) -> list[str]:
        """
        Get the member ID from the webhook payload.
        """
        raise NotImplementedError(
            "Get member ID not implemented for this data source type."
        )

    async def import_page(self, page: int) -> bool:
        """
        Page starts at 1. Returns True if the next page
        contains further data.
        """
        logger.info(f"Importing page {page} for {self}")
        members, has_more = await self.fetch_page(page)
        if not members:
            logger.info(f"No more members by page {page} for {self}")
            return 0
        count = len(members)
        await self.import_many(members)
        logger.info(f"Imported {count} members from page {page} for {self}")
        return has_more

    async def import_many(self, members: list):
        """
        Members doesn't mean members, it's actually generic records.
        Copy data to this database for use in dashboarding features.
        """

        if not members:
            logger.error("import_many called with 0 records")
            return

        if is_maybe_id(members[0]):
            data = await self.fetch_many(members)
        else:
            data = members

        # A Local Intelligence Hub record of this data
        data_set, created = await DataSet.objects.aupdate_or_create(
            external_data_source=self,
            defaults={
                "name": str(self.id),
                "data_type": "json",
                "table": "commondata",
                "default_value": {},
                "is_filterable": True,
                "is_shadable": False,
                "is_public": False,
            },
        )

        data_type, created = await DataType.objects.aupdate_or_create(
            data_set=data_set, name=self.id, defaults={"data_type": "json"}
        )

        def get_update_data(record):
            update_data = {
                "json": self.get_record_dict(record),
            }

            for field in self.import_fields:
                if getattr(self, field, None) is not None:
                    value = self.get_record_field(record, getattr(self, field), field)
                    if field.endswith("_time_field"):
                        value: datetime = parse_datetime(value)
                    if field == "can_display_point_field":
                        value = bool(value)  # cast None value to False
                    if field == "phone_field":
                        value = validate_and_format_phone_number(value, self.countries)
                    update_data[field.removesuffix("_field")] = value

            return update_data

        if (
            self.geography_column
            and self.geography_column_type == self.GeographyTypes.POSTCODE
        ):
            loaders = await self.get_loaders()

            async def create_import_record(record):
                """
                Converts a record fetched from the API into
                a GenericData record in the MEEP db.

                Used to batch-import data.
                """
                structured_data = get_update_data(record)
                postcode_data: PostcodesIOResult = await loaders["postcodesIO"].load(
                    self.get_record_field(record, self.geography_column)
                )
                update_data = {
                    **structured_data,
                    "postcode_data": postcode_data,
                    "point": (
                        Point(
                            postcode_data["longitude"],
                            postcode_data["latitude"],
                        )
                        if (
                            postcode_data is not None
                            and "latitude" in postcode_data
                            and "longitude" in postcode_data
                        )
                        else None
                    ),
                }

                await GenericData.objects.aupdate_or_create(
                    data_type=data_type,
                    data=self.get_record_id(record),
                    defaults=update_data,
                )

            await asyncio.gather(*[create_import_record(record) for record in data])
        elif (
            self.geography_column
            and self.geography_column_type == self.GeographyTypes.WARD
        ):
            loaders = await self.get_loaders()

            async def create_import_record(record):
                structured_data = get_update_data(record)
                gss = self.get_record_field(record, self.geography_column)
                ward = await Area.objects.filter(
                    area_type__code="WD23",
                    gss=gss,
                ).afirst()
                if ward:
                    coord = ward.point.centroid
                    postcode_data: PostcodesIOResult = await loaders[
                        "postcodesIOFromPoint"
                    ].load(coord)
                else:
                    logger.warning(
                        f"Could not find ward for record {self.get_record_id(record)} and gss {gss}"
                    )
                    postcode_data = None

                update_data = {
                    **structured_data,
                    "postcode_data": postcode_data,
                }

                await GenericData.objects.aupdate_or_create(
                    data_type=data_type,
                    data=self.get_record_id(record),
                    defaults=update_data,
                )

            await asyncio.gather(*[create_import_record(record) for record in data])
            logger.info(f"Imported {len(data)} records from {self}")

        elif (
            self.geography_column
            and self.geography_column_type == self.GeographyTypes.ADDRESS
        ):
            loaders = await self.get_loaders()

            async def create_import_record(record):
                """
                Converts a record fetched from the API into
                a GenericData record in the MEEP db.

                Used to batch-import data.
                """
                structured_data = get_update_data(record)
                address = self.get_record_field(record, self.geography_column)
                point = None
                address_data = None
                postcode_data = None
                if address is None or (
                    isinstance(address, str)
                    and (address.strip() == "" or address.lower() == "online")
                ):
                    address_data = None
                else:
                    # async-ify the function because it uses sync cache queries
                    address_data = await sync_to_async(google_maps.geocode_address)(
                        google_maps.GeocodingQuery(
                            query=address,
                            country=self.countries,
                        )
                    )
                    if address_data is not None:
                        point = (
                            Point(
                                x=address_data.geometry.location.lng,
                                y=address_data.geometry.location.lat,
                            )
                            if (
                                address_data is not None
                                and address_data.geometry is not None
                                and address_data.geometry.location is not None
                            )
                            else None
                        )
                        if point is not None:
                            # Capture this so we have standardised Postcodes IO data for all records
                            # (e.g. for analytical queries that aggregate on region)
                            # even if the address is not postcode-specific (e.g. "London").
                            # this can be gleaned from geocode_data__types, e.g. [ "administrative_area_level_1", "political" ]
                            postcode_data: PostcodesIOResult = await loaders[
                                "postcodesIOFromPoint"
                            ].load(point)

                update_data = {
                    **structured_data,
                    "postcode_data": postcode_data,
                    "geocode_data": address_data,
                    "geocoder": (
                        Geocoder.GOOGLE.value if address_data is not None else None
                    ),
                    "point": point,
                }

                await GenericData.objects.aupdate_or_create(
                    data_type=data_type,
                    data=self.get_record_id(record),
                    defaults=update_data,
                )

            await asyncio.gather(*[create_import_record(record) for record in data])
        else:
            # To allow us to lean on LIH's geo-analytics features,
            # TODO: Re-implement this data as `AreaData`, linking each datum to an Area/AreaType as per `self.geography_column` and `self.geography_column_type`.
            # This will require importing other AreaTypes like admin_district, Ward
            for record in data:
                update_data = get_update_data(record)
                data, created = await GenericData.objects.aupdate_or_create(
                    data_type=data_type,
                    data=self.get_record_id(record),
                    defaults=update_data,
                )

    async def fetch_one(self, member_id: str):
        """
        Get one member from the data source.
        """
        raise NotImplementedError("Get one not implemented for this data source type.")

    async def fetch_many(self, id_list: list[str]):
        """
        Get many members from the data source.
        """
        raise NotImplementedError("Get many not implemented for this data source type.")

    async def fetch_page(self, page: int, max_page_size=500) -> tuple[list, bool]:
        """
        Get a page of members from the data source. Should return a tuple:
        (members: list, has_more: boolean) to indicate if more data
        exists in subsequent pages.
        """
        raise NotImplementedError("Get page not implemented for this data source type.")

    async def fetch_all(self):
        """
        Get all members from the data source.
        """
        raise NotImplementedError("Get all not implemented for this data source type.")

    MappedMember = TypedDict(
        "MatchedMember", {"member": dict, "update_fields": dict[str, any]}
    )

    async def update_one(self, mapped_record: MappedMember, **kwargs):
        """
        Append data for one member to the table.
        """
        raise NotImplementedError(
            "Update one not implemented for this data source type."
        )

    async def update_many(self, mapped_records: list[MappedMember], **kwargs):
        """
        Append mapped data to the table.
        """
        raise NotImplementedError(
            "Update many not implemented for this data source type."
        )

    def get_record_id(self, record):
        """
        Get the ID for a record.
        """
        return record.get("id", None)

    def get_record_field(self, record: dict, field: str, field_type=None):
        """
        Get a field from a record.
        """
        return get(record, field, None)

    def get_record_dict(self, record: any) -> dict:
        """
        Get a record as a dictionary.
        """
        return record

    # Mapping mechanics

    async def fetch_many_loader(self, keys):
        results = await self.fetch_many(keys)
        # sort results by keys, including None
        return [
            next(
                (result for result in results if self.get_record_id(result) == key),
                None,
            )
            for key in keys
        ]

    def get_import_data(self, **kwargs):
        logger.debug(f"getting import data where external data source id is {self.id}")
        return GenericData.objects.filter(
            data_type__data_set__external_data_source_id=self.id
        )

    def get_analytics_queryset(self, **kwargs):
        return self.get_import_data()

    def get_imported_dataframe(self):
        json_list = [
            {
                **(d.postcode_data if d.postcode_data else {}),
                **(d.json if d.json else {}),
            }
            for d in self.get_import_data()
        ]
        logger.debug("building imported data frame")
        enrichment_df = pd.DataFrame.from_records(json_list)
        logger.debug(f"got imported data frame with {len(json_list)} rows")
        return enrichment_df

    def data_loader_factory(self):
        async def fetch_enrichment_data(keys: List[EnrichmentLookup]) -> list[str]:
            return_data = []
            enrichment_df = await sync_to_async(self.get_imported_dataframe)()
            for key in keys:
                logger.debug(
                    f"loading enrichment data for key {key['member_id']} {key['source_id']} {key['source_path']}"
                )
                try:
                    if key.get("postcode_data", None) is None:
                        logger.debug(
                            f"returning none for key {key['member_id']} because postcode data is none"
                        )
                        return_data.append(None)
                        continue
                    postcodes_io_key = self.geography_column_type.lower()
                    relevant_member_geography = get(
                        key["postcode_data"], postcodes_io_key, ""
                    )
                    # Backup check if the geography refers to the GSS codes, not the name
                    if (
                        relevant_member_geography == ""
                        or relevant_member_geography is None
                    ):
                        relevant_member_geography = get(
                            key["postcode_data"]["codes"],
                            postcodes_io_key,
                            "",
                        )
                    if (
                        relevant_member_geography == ""
                        or relevant_member_geography is None
                    ):
                        logger.debug(
                            f"returning none for key {key['member_id']} because relevant_member_geography is blank"
                        )
                        return_data.append(None)
                        continue
                    else:
                        logger.debug(
                            f"picking key {key['member_id']} {key['source_path']} from data frame"
                        )
                        enrichment_value = enrichment_df.loc[
                            # Match the member's geography to the enrichment source's geography
                            enrichment_df[self.geography_column]
                            == relevant_member_geography,
                            # and return the requested value for this enrichment source row
                            key["source_path"],
                        ].values
                        if enrichment_value is not None:
                            enrichment_value = enrichment_value[0]
                            if enrichment_value is np.nan or enrichment_value == np.nan:
                                logger.debug(
                                    f"missing data for {key['member_id']} {key['source_path']}"
                                )
                                return_data.append(None)
                            else:
                                logger.debug(
                                    f"picked {enrichment_value} for {key['member_id']} {key['source_path']}"
                                )
                                return_data.append(enrichment_value)
                        else:
                            logger.debug(
                                f"missing data for {key['member_id']} {key['source_path']}"
                            )
                            return_data.append(None)
                except Exception as e:
                    logger.debug(f"loader exception {e}")
                    return_data.append(None)

            return return_data

        def cache_key_fn(key: EnrichmentLookup) -> str:
            return f"{key['member_id']}_{key['source_id']}_{key['source_path']}"

        return DataLoader(load_fn=fetch_enrichment_data, cache_key_fn=cache_key_fn)

    async def get_loaders(self) -> Loaders:
        loaders = Loaders(
            postcodesIO=DataLoader(load_fn=get_bulk_postcode_geo),
            postcodesIOFromPoint=DataLoader(load_fn=get_bulk_postcode_geo_from_coords),
            fetch_record=DataLoader(load_fn=self.fetch_many_loader, cache=False),
            source_loaders=await self.get_source_loaders(),
        )

        return loaders

    async def get_source_loaders(self) -> dict[str, Self]:
        # If this isn't preloaded, it is a sync function to use self.organisation
        org: Organisation = await sync_to_async(getattr)(self, "organisation")
        sources = (
            org.get_external_data_sources(
                # Allow enrichment via sources shared with this data source's organisation
                include_shared=True,
                sharing_permission_filters={
                    "visibility_record_coordinates": True,
                    "visibility_record_details": True,
                },
            )
            .filter(
                geography_column__isnull=False,
                geography_column_type__isnull=False,
            )
            .all()
        )

        loaders = {}
        async for source in sources:
            loaders[str(source.id)] = source.data_loader_factory()

        return loaders

    async def map_one(
        self,
        member: Union[str, dict],
        loaders: Loaders,
        mapping: list[UpdateMapping] = None,
    ) -> MappedMember:
        """
        Match one member to a record in the data source, via ID or record.
        """
        if type(member) is str:
            member = await loaders["fetch_record"].load(member)

        if member is None:
            # TODO: write tests for the case when the loader fails for a member
            return None

        if mapping is None or len(mapping) == 0:
            mapping = self.get_update_mapping()
        if mapping is None or len(mapping) == 0:
            return self.MappedMember(member=member, update_fields={})

        id = self.get_record_id(member)
        update_fields = {}
        try:
            logger.debug(f"mapping member {id} {mapping}")
            postcode_data = None
            if self.geography_column_type == self.GeographyTypes.POSTCODE:
                # Get postcode from member
                postcode = self.get_record_field(member, self.geography_column)
                # Get relevant config data for that postcode
                postcode_data: PostcodesIOResult = await loaders["postcodesIO"].load(
                    postcode
                )
            # Map the fields
            for mapping_dict in mapping:
                source = mapping_dict["source"]
                source_path = mapping_dict["source_path"]
                destination_column = mapping_dict["destination_column"]
                if source == "postcodes.io":
                    if postcode_data is not None:
                        update_fields[destination_column] = get(
                            postcode_data, source_path
                        )
                        continue
                if (
                    enrichment_source := builtin_mapping_sources.get(source, None)
                ) is not None and (
                    fetch_fn := enrichment_source.get("async_postcode_request", None)
                ) is not None:
                    row = await fetch_fn(postcode)
                    try:
                        update_fields[destination_column] = get(row, source_path, None)
                    except Exception as e:
                        print(f"mapping exception {e}")
                        # TODO: Sentry logging
                        pass
                    continue
                try:
                    source_loader = loaders["source_loaders"].get(source, None)
                    if source_loader is not None and postcode_data is not None:
                        loaded = await source_loader.load(
                            EnrichmentLookup(
                                member_id=self.get_record_id(member),
                                postcode_data=postcode_data,
                                source_id=source,
                                source_path=source_path,
                            )
                        )
                        logger.debug(
                            f"setting {source_path} {destination_column} to {loaded}"
                        )
                        update_fields[destination_column] = loaded
                        continue
                except Exception as e:
                    print(f"mapping exception {e}")
                    continue
            # Return the member and config data
            logger.debug(f"mapped member {id} {update_fields}")
            return self.MappedMember(member=member, update_fields=update_fields)
        except TypeError:
            # Error fetching postcode data
            return self.MappedMember(member=member, update_fields={})

    async def map_many(
        self,
        members: list,
        loaders: Loaders,
        mapping: list[UpdateMapping] = None,
    ) -> list[MappedMember]:
        """
        Match many members to records in the data source.
        """
        if mapping is None or len(mapping) == 0:
            mapping = self.get_update_mapping()

        return await asyncio.gather(
            *[self.map_one(member, loaders, mapping=mapping) for member in members]
        )

    async def refresh_one(
        self,
        member,
        update_kwargs={},
        mapping: list[UpdateMapping] = None,
    ):
        if not self.allow_updates:
            logger.error(f"Updates requested for non-updatable CRM {self}")
            return

        if mapping is None or len(mapping) == 0:
            mapping = self.get_update_mapping()
        if len(mapping) == 0:
            return
        loaders = await self.get_loaders()
        mapped_record = await self.map_one(member, loaders, mapping=mapping)
        return await self.update_one(mapped_record, **update_kwargs)

    async def refresh_page(self, page: int) -> bool:
        """
        Page starts at 1. Returns True if the next page
        contains further data.
        """
        logger.info(f"Refreshing page {page} for {self}")
        members, has_more = await self.fetch_page(page)
        if not members:
            logger.info(f"No more members by page {page} for {self}")
            return 0
        count = len(members)
        await self.refresh_many(members)
        logger.info(f"Refreshed {count} members from page {page} for {self}")
        return has_more

    async def refresh_many(
        self,
        members: list,
        update_kwargs={},
        mapping: list[UpdateMapping] = None,
    ):
        if not self.allow_updates:
            logger.error(f"Updates requested for non-updatable CRM {self}")
            return

        if mapping is None or len(mapping) == 0:
            mapping = self.get_update_mapping()
        if len(mapping) == 0:
            return
        loaders = await self.get_loaders()
        mapped_records = await self.map_many(members, loaders, mapping=mapping)
        return await self.update_many(mapped_records=mapped_records, **update_kwargs)

    # UI

    def enable_auto_import(self) -> Union[None, int]:
        self.auto_import_enabled = True
        if self.automated_webhooks:
            self.refresh_webhooks()
            # And schedule a cron to keep doing it
            refresh_webhooks.defer(
                external_data_source_id=str(self.id),
            )
        self.save()

    def disable_auto_import(self):
        self.auto_import_enabled = False
        self.save()
        if self.automated_webhooks and hasattr(self, "teardown_unused_webhooks"):
            self.teardown_unused_webhooks()

    def enable_auto_update(self) -> Union[None, int]:
        if not self.allow_updates:
            logger.error(f"Updates requested for non-updatable CRM {self}")
            return

        self.auto_update_enabled = True
        if self.automated_webhooks:
            self.refresh_webhooks()
            # And schedule a cron to keep doing it
            refresh_webhooks.defer(
                external_data_source_id=str(self.id),
            )
        self.save()

    def disable_auto_update(self):
        if not self.allow_updates:
            logger.error(f"Updates requested for non-updatable CRM {self}")
            return

        self.auto_update_enabled = False
        self.save()
        if self.automated_webhooks and hasattr(self, "teardown_unused_webhooks"):
            self.teardown_unused_webhooks()

    # Webhooks

    def handle_update_webhook_view(self, member_ids):
        if not self.allow_updates:
            logger.error(f"Updates requested for non-updatable CRM: {self}")
            return False

        if not self.auto_update_enabled:
            logger.error(f"Updates requested for CRM without webhooks enabled: {self}")
            return False

        if len(member_ids) == 1:
            async_to_sync(self.schedule_refresh_one)(member=member_ids[0])
        else:
            async_to_sync(self.schedule_refresh_many)(members=member_ids)
        return True

    def handle_import_webhook_view(self, member_ids):
        if not self.auto_import_enabled:
            logger.error(f"Imports requested for CRM without webhooks enabled: {self}")
            return False

        async_to_sync(self.schedule_import_many)(members=member_ids)
        return True

    # Scheduling

    @classmethod
    async def deferred_refresh_one(cls, external_data_source_id: str, member: str):
        if not cls.allow_updates:
            logger.error(f"Updates requested for non-updatable CRM {cls}")
            return

        external_data_source: ExternalDataSource = await cls.objects.aget(
            id=external_data_source_id
        )
        await external_data_source.refresh_one(member=member)

    @classmethod
    async def deferred_refresh_page(
        cls, external_data_source_id: str, page: int, request_id: str = None
    ) -> bool:
        """
        Returns True if the next page contains further data.
        """
        external_data_source: ExternalDataSource = await cls.objects.aget(
            id=external_data_source_id
        )
        return await external_data_source.refresh_page(page=page)

    @classmethod
    async def deferred_refresh_many(
        cls, external_data_source_id: str, members: list, request_id: str = None
    ):

        if not cls.allow_updates:
            logger.error(f"Updates requested for non-updatable CRM {cls}")
            return

        external_data_source: ExternalDataSource = await cls.objects.aget(
            id=external_data_source_id
        )
        await external_data_source.refresh_many(members=members)

    @classmethod
    async def deferred_refresh_all(
        cls, external_data_source_id: str, request_id: str = None
    ):
        if not cls.allow_updates:
            logger.error(f"Updates requested for non-updatable CRM {cls}")
            return

        external_data_source: ExternalDataSource = await cls.objects.aget(
            id=external_data_source_id
        )

        members = await external_data_source.fetch_all()
        member_count = 0
        batches = batched(members, settings.IMPORT_UPDATE_ALL_BATCH_SIZE)
        for batch in batches:
            member_count += len(batch)
            await external_data_source.schedule_refresh_many(batch, request_id)
        metrics.distribution(key="update_rows_requested", value=member_count)

    @classmethod
    async def deferred_refresh_webhooks(cls, external_data_source_id: str):
        if not cls.has_webhooks:
            return

        external_data_source: ExternalDataSource = await cls.objects.aget(
            pk=external_data_source_id
        )
        if (
            external_data_source.auto_update_enabled
            or external_data_source.auto_import_enabled
        ):
            if external_data_source.automated_webhooks:
                external_data_source.refresh_webhooks()

    @classmethod
    async def deferred_setup_webhooks(cls, external_data_source_id: str, refresh=True):
        if not cls.has_webhooks:
            return

        external_data_source: ExternalDataSource = await cls.objects.aget(
            pk=external_data_source_id
        )

        if (
            external_data_source.auto_update_enabled
            or external_data_source.auto_import_enabled
        ):
            if external_data_source.automated_webhooks:
                external_data_source.setup_webhooks(refresh=refresh)

    @classmethod
    async def deferred_import_many(
        cls, external_data_source_id: str, members: list, request_id: str = None
    ):

        external_data_source: ExternalDataSource = await cls.objects.aget(
            id=external_data_source_id
        )
        await external_data_source.import_many(members=members)

    @classmethod
    async def deferred_import_page(
        cls, external_data_source_id: str, page: int, request_id: str = None
    ) -> bool:
        """
        Returns True if the next page contains further data.
        """
        external_data_source: ExternalDataSource = await cls.objects.aget(
            id=external_data_source_id
        )
        return await external_data_source.import_page(page=page)

    @classmethod
    async def deferred_import_all(
        cls, external_data_source_id: str, request_id: str = None
    ):
        external_data_source: ExternalDataSource = await cls.objects.aget(
            id=external_data_source_id
        )

        members = await external_data_source.fetch_all()
        member_count = 0
        batches = batched(members, settings.IMPORT_UPDATE_ALL_BATCH_SIZE)
        for i, batch in enumerate(batches):
            logger.info(
                f"Scheduling import batch {i} for source {external_data_source}"
            )
            member_count += len(batch)
            await external_data_source.schedule_import_many(
                batch, request_id=request_id
            )
            logger.info(f"Scheduled import batch {i} for source {external_data_source}")
        metrics.distribution(key="import_rows_requested", value=member_count)

    async def schedule_refresh_one(self, member) -> int:
        logger.info(f"Scheduling refresh one for source {self} and member {member}")
        if not self.allow_updates:
            logger.error(f"Updates requested for non-updatable CRM {self}")
            return

        if is_maybe_id(member):
            member_id = member
        else:
            member_id = self.get_record_id(member)

        try:
            return await refresh_one.configure(
                # Dedupe `update_many` jobs for the same config
                # https://procrastinate.readthedocs.io/en/stable/howto/queueing_locks.html
                queueing_lock=f"update_one_{str(self.id)}_{str(member_id)}",
                schedule_in={"seconds": settings.SCHEDULED_UPDATE_SECONDS_DELAY},
            ).defer_async(external_data_source_id=str(self.id), member=member)
        except (UniqueViolation, IntegrityError) as e:
            logger.error(f"Error in schedule_refresh_one: {e}")

    async def schedule_refresh_many(
        self, members: list[str] | list[dict], request_id: str = None
    ) -> int:
        logger.info(f"Scheduling refresh many for source {self} and members {members}")

        if not self.allow_updates:
            logger.error(f"Updates requested for non-updatable CRM {self}")
            return

        if not members:
            logger.error("Updates requested for 0 members")
            return

        if is_maybe_id(members[0]):
            member_ids = members
        else:
            member_ids = [self.get_record_id(member) for member in members]

        member_ids_hash = hashlib.md5("".join(sorted(member_ids)).encode()).hexdigest()
        try:
            return await refresh_many.configure(
                # Dedupe `update_many` jobs for the same config
                # https://procrastinate.readthedocs.io/en/stable/howto/queueing_locks.html
                queueing_lock=f"update_many_{str(self.id)}_{member_ids_hash}",
                schedule_in={"seconds": settings.SCHEDULED_UPDATE_SECONDS_DELAY},
            ).defer_async(
                request_id=request_id,
                external_data_source_id=str(self.id),
                members=members,
            )
        except (UniqueViolation, IntegrityError) as e:
            logger.error(f"Error in schedule_refresh_many: {e}")

    async def schedule_refresh_all(self, request_id: str = None) -> int:
        if not self.allow_updates:
            logger.error(f"Updates requested for non-updatable CRM {self}")
            return

        try:
            return await refresh_all.configure(
                # Dedupe `update_all` jobs for the same config
                # https://procrastinate.readthedocs.io/en/stable/howto/queueing_locks.html
                queueing_lock=f"update_all_{str(self.id)}",
                schedule_in={"seconds": settings.SCHEDULED_UPDATE_SECONDS_DELAY},
            ).defer_async(external_data_source_id=str(self.id), request_id=request_id)
        except (UniqueViolation, IntegrityError):
            pass

    async def schedule_import_many(self, members: list, request_id: str = None) -> int:
        if not members:
            logger.error("Import requested for 0 members")
            return

        if is_maybe_id(members[0]):
            member_ids = members
        else:
            member_ids = [self.get_record_id(member) for member in members]

        member_ids_hash = hashlib.md5("".join(sorted(member_ids)).encode()).hexdigest()
        try:
            return await import_many.configure(
                # Dedupe `import_many` jobs for the same config
                # https://procrastinate.readthedocs.io/en/stable/howto/queueing_locks.html
                queueing_lock=f"import_many_{str(self.id)}_{member_ids_hash}",
                schedule_in={"seconds": settings.SCHEDULED_UPDATE_SECONDS_DELAY},
            ).defer_async(
                external_data_source_id=str(self.id),
                members=members,
                request_id=request_id,
            )
        except (UniqueViolation, IntegrityError):
            pass

    async def schedule_import_all(
        self, requested_at: str, request_id: str = None
    ) -> int:
        try:
            return await import_all.configure(
                # Dedupe `import_all` jobs for the same config
                # https://procrastinate.readthedocs.io/en/stable/howto/queueing_locks.html
                queueing_lock=f"import_all_{str(self.id)}",
                schedule_in={"seconds": settings.SCHEDULED_UPDATE_SECONDS_DELAY},
            ).defer_async(
                external_data_source_id=str(self.id),
                requested_at=requested_at,
                request_id=request_id,
            )
        except (UniqueViolation, IntegrityError):
            pass

    @classmethod
    async def schedule_import_pages(
        self,
        external_data_source_id: str,
        current_page: int = 1,
        request_id: str = None,
    ) -> int:
        """
        This is a classmethod for a performance boost - the import pages
        flow doesn't need to get the actual instance, it just needs
        the id.
        """
        try:
            return await import_pages.configure(
                # Dedupe `import_pages` jobs for the same config
                # https://procrastinate.readthedocs.io/en/stable/howto/queueing_locks.html
                queueing_lock=f"import_pages_{external_data_source_id}",
                schedule_in={"seconds": settings.SCHEDULED_UPDATE_SECONDS_DELAY},
            ).defer_async(
                external_data_source_id=external_data_source_id,
                current_page=current_page,
                request_id=request_id,
            )
        except (UniqueViolation, IntegrityError):
            pass

    @classmethod
    async def schedule_refresh_pages(
        self,
        external_data_source_id: str,
        current_page: int = 1,
        request_id: str = None,
    ) -> int:
        """
        This is a classmethod for a performance boost - the refresh pages
        flow doesn't need to get the actual instance, it just needs
        the id.
        """
        try:
            return await refresh_pages.configure(
                # Dedupe `refresh_pages` jobs for the same config
                # https://procrastinate.readthedocs.io/en/stable/howto/queueing_locks.html
                queueing_lock=f"refresh_pages_{external_data_source_id}",
                schedule_in={"seconds": settings.SCHEDULED_UPDATE_SECONDS_DELAY},
            ).defer_async(
                external_data_source_id=external_data_source_id,
                current_page=current_page,
                request_id=request_id,
            )
        except (UniqueViolation, IntegrityError):
            pass

    class CUDRecord(TypedDict):
        """
        Used for tests
        """

        email = str
        postcode = str
        data = dict
        tags = list[str]

    def delete_one(self, record_id: str):
        """
        Used for tests
        """
        raise NotImplementedError(
            "Delete one not implemented for this data source type."
        )

    def create_one(self, record: CUDRecord):
        """
        Used for tests
        """
        raise NotImplementedError(
            "Create one not implemented for this data source type."
        )

    def create_many(self, records: List[CUDRecord]):
        """
        Used for tests
        """
        raise NotImplementedError(
            "Create many not implemented for this data source type."
        )

    class DataPermissions(TypedDict):
        can_display_points: bool = False
        can_display_details: bool = False

    # TODO: cache this and bust it when the db fields change
    def default_data_permissions(self):
        return ExternalDataSource.DataPermissions(
            can_display_points=self.can_display_points_publicly,
            can_display_details=self.can_display_details_publicly,
        )

    @classmethod
    def user_permissions(
        cls,
        user: Union[AbstractBaseUser, str, None],
        external_data_source: Union["ExternalDataSource", str],
    ) -> DataPermissions:
        if external_data_source is None:
            logger.debug("No source provided, returning default permissions")
            return cls.DataPermissions(
                can_display_points=False,
                can_display_details=False,
            )

        external_data_source_id = (
            external_data_source
            if isinstance(external_data_source, str)
            else str(external_data_source.id)
        )

        source = ExternalDataSource.objects.get(pk=external_data_source_id)
        permissions: cls.DataPermissions = source.default_data_permissions()

        if user is None or not user.is_authenticated:
            logger.debug("No user provided, returning default permissions")
            return permissions

        # Check for cached permissions on this source
        user_id = user if not hasattr(user, "id") else str(user.id)
        permission_cache_key = SharingPermission._get_cache_key(external_data_source_id)
        permissions_dict = cache.get(permission_cache_key)
        if permissions_dict is None:
            permissions_dict = {}

        # If cached permissions exist, look for this user's permissions
        elif permissions_dict.get(user_id, None) is not None:
            logger.debug("User provided, returning cached permissions")
            return permissions_dict[user_id]

        # Calculate permissions for this source
        if not isinstance(external_data_source, ExternalDataSource):
            external_data_source = cls.objects.get(pk=external_data_source)
            if external_data_source is None:
                return cls.DataPermissions(
                    can_display_points=False,
                    can_display_details=False,
                )
        if user_id is None or external_data_source.organisation is None:
            return permissions
        else:
            # If the user's org owns the source, they can see everything
            is_owner = external_data_source.organisation.members.filter(
                user=user_id
            ).exists()
            if is_owner:
                permissions["can_display_points"] = True
                permissions["can_display_details"] = True
        # Otherwise, check if their org has sharing permissions at any granularity
        if not is_owner:
            permission = SharingPermission.objects.filter(
                external_data_source=external_data_source,
                organisation__members__user=user_id,
            ).first()
            if permission is not None:
                if permission.visibility_record_coordinates:
                    permissions["can_display_points"] = True
                    if permission.visibility_record_details:
                        permissions["can_display_details"] = True

        permissions_dict[user_id] = permissions

        cache.set(
            permission_cache_key,
            permissions_dict,
            # Cached permissions for this source will be reset on save/delete
            # so we can set the timeout to something fairly generous.
            timeout=60 * 60,
        )

        perms = permissions_dict[user_id]

        logger.debug(f"Calculated new user permissions for user {user}: {perms}")
        return perms

    def filter(self, filter: dict) -> dict:
        """
        Look up a record by a value in a column.
        """
        raise NotImplementedError("Lookup not implemented for this data source type.")


class LocalJSONSource(ExternalDataSource):
    """
    A test table.
    """

    crm_type = "test"
    has_webhooks = False
    automated_webhooks = False
    introspect_fields = False
    default_data_type = None
    data = JSONField(default=list, blank=True)
    id_field = models.CharField(max_length=250, default="id")

    class Meta:
        verbose_name = "Test source"

    @classmethod
    def get_deduplication_field_names(self) -> list[str]:
        return ["id"]

    def healthcheck(self):
        return True

    @cached_property
    def df(self):
        return pd.DataFrame(self.data).set_index(self.id_field)

    def field_definitions(self):
        # get all keys from self.data
        return [
            self.FieldDefinition(label=col, value=col)
            for col in self.df.columns.tolist()
        ]

    def get_record_id(self, record: dict):
        return record[self.id_field]

    async def fetch_one(self, member_id):
        return self.df[self.df[self.id_field] == member_id].to_dict(orient="records")[0]

    async def fetch_many(self, id_list: list[str]):
        return self.df[self.df[self.id_field].isin(id_list)].to_dict(orient="records")

    async def fetch_all(self):
        return self.df.to_dict(orient="records")

    def get_record_field(self, record, field, field_type=None):
        return get(record, field)

    def get_record_dict(self, record):
        return record

    async def update_one(self, mapped_record, **kwargs):
        id = self.get_record_id(mapped_record["member"])
        data = mapped_record["update_fields"]
        self.data = [
            {**record, **data} if record[self.id_field] == id else record
            for record in self.data
        ]
        self.save()

    async def update_many(self, mapped_records, **kwargs):
        for mapped_record in mapped_records:
            await self.update_one(mapped_record)

    def delete_one(self, record_id):
        self.data = [
            record for record in self.data if record[self.id_field] != record_id
        ]
        self.save()

    def create_one(self, record):
        self.data.append(record["data"])
        self.save()
        return record

    def create_many(self, records):
        self.data.extend([record["data"] for record in records])
        self.save()
        return records


class AirtableSource(ExternalDataSource):
    """
    An Airtable table.
    """

    crm_type = "airtable"
    api_key = EncryptedCharField(
        max_length=250,
        help_text="Personal access token. Requires the following 4 scopes: data.records:read, data.records:write, schema.bases:read, webhook:manage",
        null=True,
        blank=True,
    )

    base_id = models.CharField(max_length=250)
    table_id = models.CharField(max_length=250)
    has_webhooks = True
    automated_webhooks = True
    introspect_fields = True
    default_data_type = None

    class Meta:
        verbose_name = "Airtable table"

    @classmethod
    def get_deduplication_field_names(self) -> list[str]:
        return ["base_id", "table_id", "api_key"]

    @cached_property
    def api(self) -> AirtableAPI:
        return AirtableAPI(self.api_key)

    @cached_property
    def base(self) -> AirtableBase:
        return self.api.base(self.base_id)

    @cached_property
    def table(self) -> AirtableTable:
        return self.base.table(self.table_id)

    @cached_property
    def schema(self) -> AirtableTableSchema:
        return self.table.schema()

    def remote_url(self) -> str:
        return f"https://airtable.com/{self.base_id}/{self.table_id}?blocks=hide"

    def healthcheck(self):
        # This throws an exception if the config is bad, so no need to check
        # if the response contains a record or not. This permits empty tables.
        self.table.first()
        return True

    def field_definitions(self):
        return [
            self.FieldDefinition(
                label=field.name,
                # For `value`, we use the field name because
                # because in the UI we want users to type the field name, not the field ID
                # and so self.fetch_all doesn't use table(return_fields_by_field_id=True)
                # TODO: implement a field ID lookup in the UI, then revisit this
                value=field.name,
                description=field.description,
                external_id=field.id,
            )
            for field in self.table.schema().fields
        ]

    def remote_name(self):
        return self.schema.name

    def record_url_template(self):
        return f"https://airtable.com/{self.base_id}/{self.table_id}/{{record_id}}"

    def record_url(self, record_id: str, record_data: dict):
        return f"https://airtable.com/{self.base_id}/{self.table_id}/{record_id}"

    async def fetch_one(self, member_id):
        record = self.table.get(member_id)
        return record

    async def fetch_many(self, id_list: list[str]):
        formula = "OR("
        formula += ",".join([f"RECORD_ID()='{member_id}'" for member_id in id_list])
        formula += ")"
        records = self.table.all(formula=formula)
        return records

    async def fetch_all(self):
        # iterate() returns an Iterator[List[RecordDict]]
        # chain converts this into an Iterator[RecordDict]
        # this makes the data loading from AirTable lazy
        # and reduces memory load
        return itertools.chain.from_iterable(self.table.iterate())

    def get_record_id(self, record):
        return record["id"]

    def get_record_field(self, record, field, field_type=None):
        record_dict = record["fields"] if "fields" in record else record
        d = record_dict.get(str(field), None)
        if field_type == "image_field" and d is not None and len(d) > 0:
            # TODO: implement image handling
            # e.g. [{'id': 'attDWjeMhUfNMTqRG', 'width': 2200, 'height': 1518, 'url': 'https://v5.airtableusercontent.com/v3/u/27/27/1712044800000/CxNHcR-sBRUhrWt_54_NFA/wcYpoqFV5W_wRmVwh2RM8qs-mJkwwHkQLZuhtf7rFk5-34gILMXJeIYg9vQMcTtgSEd1dDb7lU0CrgJldTcZBN9VyaTU0IkYiw1e5PzTs8ZsOEmA6wrva7UavQCnoacL8b7yUt4ZuWWhna8wzZD2MTZC1K1C1wLkfA1UyN76ZDO-Q6WkBjgg5uZv7rtXlhj9/WL6lQJQAHKXqA9J1YIteSJ3J0Yepj69c55PducG607k'
            #     url = d[0]["url"]
            #     return download_file_from_url(url)
            return None
        return d

    def get_record_dict(self, record):
        return record["fields"]

    async def update_one(self, mapped_record, **kwargs):
        await sync_to_async(self.capture_event)("data update", data=dict(count=1))
        return self.table.update(
            self.get_record_id(mapped_record["member"]), mapped_record["update_fields"]
        )

    async def update_many(self, mapped_records, **kwargs):
        await sync_to_async(self.capture_event)(
            "data update", data=dict(count=len(mapped_records))
        )
        return self.table.batch_update(
            [
                {
                    "id": self.get_record_id(mapped_record["member"]),
                    "fields": mapped_record["update_fields"],
                }
                for mapped_record in mapped_records
            ]
        )

    def auto_webhook_specification(self):
        # DOCS: https://airtable.com/developers/web/api/model/webhooks-specification
        return {
            "options": {
                "filters": {
                    "recordChangeScope": self.table_id,
                    "dataTypes": ["tableData"],
                    "changeTypes": [
                        "add",
                        "update",
                    ],
                }
            }
        }

    def get_webhooks(self):
        list = self.base.webhooks()
        webhook_url = self.webhook_url()
        return [webhook for webhook in list if webhook.notification_url == webhook_url]

    def extra_webhook_healthcheck(self, webhooks):
        for webhook in webhooks:
            if not webhook.is_hook_enabled:
                logger.debug("Webhook healthcheck: a webhook expired")
                return False
        return True

    def teardown_unused_webhooks(self, force=False):
        # Only teardown if forced or if no webhook behavior is enabled
        should_teardown = force or (
            not self.auto_import_enabled and not self.auto_update_enabled
        )
        if not should_teardown:
            return
        list = self.base.webhooks()
        for webhook in list:
            if ExternalDataSourceWebhook.base_path in webhook.notification_url:
                webhook.delete()

    def setup_webhooks(self, refresh=True):
        self.teardown_unused_webhooks(force=True)
        # Auto-import
        logger.info(f"Setting up webhooks for source {self}")
        if self.auto_import_enabled or self.auto_update_enabled:
            res = self.base.add_webhook(
                self.webhook_url(), self.auto_webhook_specification()
            )
            logger.info(f"Set up webhook for source {self}: {res}")

    def get_member_ids_from_webhook(self, webhook_payload: dict) -> list[str]:
        member_ids: list[str] = []
        webhook_id = webhook_payload["webhook"]["id"]
        webhook = self.base.webhook(webhook_id)
        webhook_object, is_new = AirtableWebhook.objects.update_or_create(
            airtable_id=webhook_id
        )
        payloads = webhook.payloads(cursor=webhook_object.cursor)
        for payload in payloads:
            webhook_object.cursor = webhook_object.cursor + 1
            for table_id, details in payload.changed_tables_by_id.items():
                if table_id == self.table_id:
                    member_ids += details.changed_records_by_id.keys()
                    member_ids += details.created_records_by_id.keys()
        webhook_object.save()
        member_ids = list(sorted(set(member_ids)))
        logger.debug("Webhook member result", webhook_object.cursor, member_ids)
        return member_ids

    def delete_one(self, record_id):
        return self.table.delete(record_id)

    def create_one(self, record):
        data = {
            **record["data"],
        }
        if self.postcode_field:
            data[self.postcode_field] = record["postcode"]
        if self.email_field:
            data[self.email_field] = record["email"]
        record = self.table.create(data)
        return record

    def create_many(self, records):
        records = self.table.batch_create(
            [
                {
                    **record.get("data", {}),
                    self.postcode_field: record["postcode"],
                    self.email_field: record["email"],
                }
                for record in records
            ]
        )
        return records

    def filter(self, d: dict):
        formula = "AND("
        formula += ",".join([f"{key}='{value}'" for key, value in d.items()])
        formula += ")"
        records = self.table.all(formula=formula)
        return records


class AirtableWebhook(models.Model):
    """
    We need a way to persist the cursor for the Airtable webhook, so we are saving it per-webhook in the DB.
    """

    # Airtable ID
    airtable_id = models.CharField(max_length=250, primary_key=True)
    cursor = models.IntegerField(default=1, blank=True)


class SharingPermission(models.Model):
    id = models.UUIDField(primary_key=True, default=uuid.uuid4, editable=False)
    created_at = models.DateTimeField(auto_now_add=True)
    last_update = models.DateTimeField(auto_now=True)
    external_data_source = models.ForeignKey(
        ExternalDataSource, on_delete=models.CASCADE
    )
    organisation = models.ForeignKey(Organisation, on_delete=models.CASCADE)
    visibility_record_coordinates = models.BooleanField(
        default=False, blank=True, null=True
    )
    visibility_record_details = models.BooleanField(
        default=False, blank=True, null=True
    )

    class Meta:
        unique_together = ["external_data_source", "organisation"]

    @classmethod
    def _get_cache_key(cls, external_data_source_id: str) -> str:
        return f"external_data_source_permissions:{external_data_source_id}"

    def get_cache_key(self) -> str:
        return self._get_cache_key(self.external_data_source_id)


@receiver(models.signals.pre_delete, sender=SharingPermission)
@receiver(models.signals.pre_save, sender=SharingPermission)
def clear_permissions_cache_for_source(sender, instance, *args, **kwargs):
    """
    Clear the cache for the external data source when a sharing permission is saved or deleted
    """
    sharing_permission = instance
    cache.delete(sharing_permission.get_cache_key())


@receiver(models.signals.pre_delete, sender=Membership)
@receiver(models.signals.pre_save, sender=Membership)
def clear_permissions_cache_intersecting_user(sender, instance, *args, **kwargs):
    """
    Since the permissions cache for each source is a dictionary of users, we need to clear it when a membership is saved or deleted as this will affect a user's permissions.
    """
    membership = instance
    sharing_permissions = SharingPermission.objects.filter(
        organisation=membership.organisation
    )
    for sharing_permission in sharing_permissions:
        cache.delete(sharing_permission.get_cache_key())


class Report(PolymorphicModel):
    id = models.UUIDField(primary_key=True, default=uuid.uuid4, editable=False)
    organisation = models.ForeignKey(
        Organisation, on_delete=models.CASCADE, related_name="reports"
    )
    name = models.CharField(max_length=250)
    slug = models.SlugField(max_length=250, unique=True)
    description = models.TextField(blank=True, null=True)
    created_at = models.DateTimeField(auto_now_add=True)
    last_update = models.DateTimeField(auto_now=True)
    public = models.BooleanField(default=False, blank=True)

    def save(self, *args, **kwargs):
        if not self.slug:
            self.slug = slugify(self.name)
        super().save(*args, **kwargs)

    def __str__(self):
        return self.name


class MailchimpSource(ExternalDataSource):
    """
    A Mailchimp list.
    """

    crm_type = "mailchimp"

    class Meta:
        verbose_name = "Mailchimp list"

    predefined_column_names = True
    has_webhooks = True
    automated_webhooks = True
    introspect_fields = True
    default_data_type = ExternalDataSource.DataSourceType.MEMBER

    defaults = dict(
        # Reports
        data_type=ExternalDataSource.DataSourceType.MEMBER,
        # Geocoding
        geography_column="ADDRESS.zip",
        geography_column_type=ExternalDataSource.GeographyTypes.POSTCODE,
        # Imports
        postcode_field="ADDRESS.zip",
        first_name_field="FNAME",
        last_name_field="LNAME",
        full_name_field=None,
        email_field="email_address",
        phone_field="PHONE",
        address_field="ADDRESS.addr1",
    )

    api_key = EncryptedCharField(
        max_length=250, help_text="Mailchimp API key.", null=True, blank=True
    )
    list_id = models.CharField(
        max_length=250,
        help_text="The unique identifier for the Mailchimp list.",
    )

    @classmethod
    def get_deduplication_field_names(self) -> list[str]:
        return ["list_id", "api_key"]

    @cached_property
    def client(self) -> MailChimp:
        # Initializes the MailChimp client
        client = MailChimp(mc_api=self.api_key)

        members_client = client.lists.members
        _build_path = members_client._build_path

        # Modify API request to include ?skip_merge_validation=true
        # Otherwise data can't be updated if the address is not complete
        # (i.e. with addr1, city, state and country)
        def build_path_with_skip_validation(self, *args, **kwargs):
            path = _build_path(self, *args, **kwargs)
            return f"{path}?skip_merge_validation=true"

        members_client._build_path = build_path_with_skip_validation
        return client

    def healthcheck(self):
        # Checks if the Mailchimp list is accessible
        list = self.client.lists.get(self.list_id)
        if list:
            return True
        return False

    def get_record_id(self, record):
        return record["id"]

    def get_record_field(self, record, field: str, field_type=None):
        field_options = [
            field,
            f"merge_fields.{field}",
            # Mailchimp custom fields are max 10 chars long and typically uppercase
            f"merge_fields.{field[0:10].upper()}",
        ]

        value = None

        for field in field_options:
            try:
                value = get(record, field)
                if value:
                    break
            except KeyError:
                pass

        return value

    def record_url_template(self) -> Optional[str]:
        """
        Get the URL template for a record in the remote system.
        """
        return "https://admin.mailchimp.com/audience/contact-profile?contact_id={record_id}"

    def record_url(self, record_id: str, record_data: dict) -> Optional[str]:
        """
        Get the URL of a record in the remote system.
        """

        return f"https://admin.mailchimp.com/audience/contact-profile?contact_id={record_data['contact_id']}"

    def get_webhooks(self):
        webhooks = self.client.lists.webhooks.all(self.list_id)["webhooks"]
        return [webhook for webhook in webhooks if webhook["url"] == self.webhook_url()]

    def setup_webhooks(self, refresh=True):
        self.teardown_unused_webhooks(force=True)
        # Update external data webhook
        config = {
            "events": {
                "subscribe": True,
                "unsubscribe": False,
                "profile": True,
                "cleaned": True,
                "upemail": False,
                "campaign": False,
            },
            "sources": {
                "user": True,
                "admin": True,
                # Presumably this should be False to avoid
                # an infinite loop (but what if other tools
                # are updating using the API?)
                "api": False,
            },
        }
        self.client.lists.webhooks.create(
            self.list_id,
            data={"url": self.webhook_url(), **config},
        )

    def teardown_unused_webhooks(self, force=False):
        # Only teardown if forced or if no webhook behavior is enabled
        should_teardown = force or (
            not self.auto_import_enabled and not self.auto_update_enabled
        )
        if not should_teardown:
            return
        webhooks = self.get_webhooks()
        for webhook in webhooks:
            if ExternalDataSourceWebhook.base_path in webhook["url"]:
                self.client.lists.webhooks.delete(self.list_id, webhook["id"])

    def get_member_ids_from_webhook(self, webhook_payload: dict) -> list[str]:
        # Mailchimp doesn't give the full ID of the member in the Webhook payload?!
        # Can use the email instead
        if not webhook_payload:
            return []
        return [webhook_payload["data[email]"]]

    def field_definitions(self):
        """
        Mailchimp subscriber built-in fields.
        """
        fields = [
            self.FieldDefinition(
                label="Email address", value="email_address", editable=False
            ),
            self.FieldDefinition(label="Phone number", value="PHONE", editable=False),
            self.FieldDefinition(label="First name", value="FNAME", editable=False),
            self.FieldDefinition(label="Last name", value="LNAME", editable=False),
            self.FieldDefinition(
                label="Address", value="ADDRESS.addr1", editable=False
            ),
            self.FieldDefinition(label="Zip", value="ADDRESS.zip", editable=False),
        ]
        merge_fields = self.client.lists.merge_fields.all(self.list_id, get_all=True)
        for field in merge_fields["merge_fields"]:
            if field["tag"] not in ["ADDRESS", "PHONE", "FNAME", "LNAME"]:
                fields.append(
                    self.FieldDefinition(
                        label=field["name"],
                        value=field["tag"],
                        description=field["name"],
                    )
                )
        return fields

    async def fetch_all(self):
        # Fetches all members in a list and returns their email addresses
        list = self.client.lists.members.all(self.list_id, get_all=True)
        return list["members"]

    async def fetch_many(self, member_ids: list[str]):
        # TODO: is there a more efficient request to get many members?
        return await asyncio.gather(
            *[self.fetch_one(member_id) for member_id in member_ids]
        )

    async def fetch_one(self, member_id: str):
        # Fetches a single list member by their unique member ID
        # Mailchimp member IDs are typically the MD5 hash of the lowercase version of the member's email address
        member = self.client.lists.members.get(
            list_id=self.list_id, subscriber_hash=member_id
        )
        return member

    async def fetch_many_loader(self, keys):
        # For MailChimp, sometimes the keys are IDs, and sometimes
        # they are email addresses. So the loader has to match
        # on the ID field first, then the email field.
        # This is because the webhook payload doesn't include the ID.
        results = await self.fetch_many(keys)
        return [
            next(
                (
                    result
                    for result in results
                    if (
                        self.get_record_id(result) == key
                        or result["email_address"] == key
                    )
                ),
                None,
            )
            for key in keys
        ]

    async def update_many(self, mapped_records, **kwargs):
        for mapped_record in mapped_records:
            try:
                await self.update_one(mapped_record)
            except Exception as e:
                subscriber_hash = self.get_record_id(mapped_record["member"])
                logger.error(f"Error updating Mailchimp record {subscriber_hash}: {e}")

    async def update_one(self, mapped_record, **kwargs):
        await sync_to_async(self.capture_event)("data update", data=dict(count=1))
        subscriber_hash = self.get_record_id(mapped_record["member"])
        # Have to get the existing member to update the merge fields (the API does not patch the object)
        # TODO: save all the merge fields in our database so we don't have to do this?
        existing_member = await self.fetch_one(subscriber_hash)
        merge_fields = {
            **existing_member["merge_fields"],
            **mapped_record["update_fields"],
        }
        self.client.lists.members.update(
            list_id=self.list_id,
            subscriber_hash=subscriber_hash,
            data={"merge_fields": merge_fields},
        )

    def delete_one(self, record_id):
        return self.client.lists.members.delete(self.list_id, record_id)

    def create_one(self, record: ExternalDataSource.CUDRecord):
        merge_fields = {
            key: str(value) for key, value in record["data"].items() if key.isupper()
        }
        subscriber_hash = hashlib.md5(record["email"].encode()).hexdigest()
        data = dict(
            status="subscribed",
            email_address=record["email"],
            merge_fields={
                **merge_fields,
                "ADDRESS": (
                    {
                        "addr1": record["data"].get("addr1"),
                        "city": record["data"].get("city"),
                        "state": record["data"].get("state"),
                        "country": record["data"].get("country"),
                        "zip": record["postcode"],
                    }
                    if record["data"].get("addr1")
                    else ""
                ),
            },
        )

        mailchimp_record = False
        try:
            mailchimp_record = self.client.lists.members.get(
                self.list_id, subscriber_hash
            )
        except Exception as e:
            logger.debug(f"Could not get mailchimp member {record['email']}: {e}")

        if not mailchimp_record:
            mailchimp_record = self.client.lists.members.create(self.list_id, data=data)
        else:
            self.client.lists.members.update(self.list_id, subscriber_hash, data=data)

        tags = record.get("tags", [])
        if tags:
            self.client.lists.members.tags.update(
                self.list_id,
                subscriber_hash,
                data={"tags": [{"name": tag, "status": "active"} for tag in tags]},
            )

        return mailchimp_record

    def create_many(self, records):
        created_records = []
        for record in records:
            created_records.append(self.create_one(record))
        return created_records

    def filter(self, filter: dict) -> dict:
        list = self.client.lists.members.all(self.list_id, get_all=True)
        filtered_records = []
        for record in list["members"]:
            match = True
            for field, value in filter.items():
                if self.get_record_field(record, field) != value:
                    match = False
                    break
            if match:
                filtered_records.append(record)
        return filtered_records


class ActionNetworkSource(ExternalDataSource):
    """
    An Action Network member list.
    """

    crm_type = "actionnetwork"

    class Meta:
        verbose_name = "Action Network list"

    predefined_column_names = True
    has_webhooks = True
    automated_webhooks = False
    introspect_fields = True
    default_data_type = ExternalDataSource.DataSourceType.MEMBER
    can_forecast_job_progress = False

    defaults = dict(
        # Reports
        data_type=ExternalDataSource.DataSourceType.MEMBER,
        # Geocoding
        geography_column="postal_addresses[0].postal_code",
        geography_column_type=ExternalDataSource.GeographyTypes.POSTCODE,
        # Imports
        postcode_field="postal_addresses[0].postal_code",
        first_name_field="given_name",
        last_name_field="family_name",
        full_name_field=None,
        email_field="email_addresses[0].address",
        phone_field="phone_numbers[0].number",
        address_field="postal_addresses[0].address_lines[0]",
    )

    group_slug = models.CharField(max_length=100)
    api_key = EncryptedCharField(max_length=250)

    @classmethod
    def get_deduplication_field_names(self) -> list[str]:
        return ["api_key"]

    @cached_property
    def client(self) -> ActionNetwork:
        client = ActionNetwork(api_token=self.api_key)
        return client

    def healthcheck(self):
        # Checks if the Mailchimp list is accessible
        list = self.client.get_custom_fields()
        if list is not None:
            return True
        return False

    # https://actionnetwork.org/docs/v2/#resources
    def get_record_id(self, record):
        ids: list[str] = record["identifiers"]
        for id in ids:
            if "action_network:" in id:
                return id
        if ids:
            return ids[0]

        logger.error(f"Action network record has no identifiers: {record}")
        self_link = record.get("_links", {}).get("self", {}).get("href")
        if self_link:
            return self_link

        email_addresses = record.get("email_addresses")
        email_address = email_addresses[0].get("address") if email_addresses else None
        if email_address:
            return email_address

        # TODO: what should be returned here?
        # returning None breaks a lot of downstream code...
        return hashlib.md5(json.dumps(record).encode()).hexdigest()

    def get_record_uuid(self, record):
        """
        Action Network prefixes their identifiers with "action_network:"
        but some APIs expect the UUID without the prefix.
        """
        id = self.get_record_id(record)
        return self.prefixed_id_to_uuid(id)

    def record_url_template(self) -> Optional[str]:
        """
        Get the URL template for a record in the remote system.
        """
        return f"https://actionnetwork.org/user_search/group/{self.group_slug}/{{record_uuid}}"

    def record_url(self, record_id: str, record_data: dict) -> Optional[str]:
        """
        Get the URL of a record in the remote system.
        """
        return (
            "https://actionnetwork.org/user_search/group"
            f"/{self.group_slug}/{self.prefixed_id_to_uuid(record_id)}"
        )

    def prefixed_id_to_uuid(self, id):
        return id.replace("action_network:", "")

    def uuid_to_prefixed_id(self, uuid: str):
        if uuid.startswith("action_network:"):
            return uuid
        return f"action_network:{uuid}"

    def get_record_field(self, record, field: str, field_type=None):
        return get(record, field)

    def field_definitions(self):
        """
        ActionNetwork activist built-in fields.
        """
        fields = [
            self.FieldDefinition(
                label="Email address",
                value="email_addresses[0].address",
                editable=False,
            ),
            self.FieldDefinition(
                label="Phone number", value="phone_numbers[0].number", editable=False
            ),
            self.FieldDefinition(
                label="Given name", value="given_name", editable=False
            ),
            self.FieldDefinition(
                label="Family name", value="family_name", editable=False
            ),
            self.FieldDefinition(
                label="Street address",
                value="postal_addresses[0].address_lines[0]",
                editable=False,
            ),
            self.FieldDefinition(
                label="City",
                value="postal_addresses[0].locality",
                description="Town, city, local council or other local administrative area.",
                editable=True,
            ),
            self.FieldDefinition(
                label="Region / state",
                value="postal_addresses[0].region",
                editable=True,
            ),
            self.FieldDefinition(
                label="Postal code",
                value="postal_addresses[0].postal_code",
                editable=False,
            ),
        ]
        custom_fields = self.client.get_custom_fields()
        for field in custom_fields["action_network:custom_fields"]:
            name = field["name"]
            fields.append(
                self.FieldDefinition(
                    label=field["name"],
                    value=f"custom_fields.{name}",
                    description=field.get("notes", None),
                    external_id=field["numeric_id"],
                )
            )
        return fields

    def get_member_ids_from_webhook(self, webhook_payload: list[dict]) -> list[str]:
        member_ids = []
        for item in webhook_payload:
            payloads = []
            payload_keys = [
                "action_network:action",
                "osdi:attendance",
                "osdi:submission",
                "osdi:donation",
                "osdi:outreach",
                "osdi:signature",
            ]
            for key in payload_keys:
                if item.get(key):
                    payloads.append(item.get(key))
            for payload in payloads:
                person_href = (
                    payload.get("_links", {}).get("osdi:person", {}).get("href")
                )
                if person_href:
                    id = person_href.split("/")[-1]
                    member_ids.append(self.uuid_to_prefixed_id(id))
        return member_ids

    @classmethod
    async def deferred_import_all(
        cls, external_data_source_id: str, request_id: str = None
    ):
        """
        Override Action Network import_all behavior to import page-by-page
        """
        # TODO: how do we measure number of rows imported with this method?
        return await cls.schedule_import_pages(
            external_data_source_id=external_data_source_id, request_id=request_id
        )

    @classmethod
    async def deferred_refresh_all(
        cls, external_data_source_id: str, request_id: str = None
    ):
        """
        Override Action Network refresh_all behavior to import page-by-page
        """
        # TODO: how do we measure number of rows imported with this method?
        return await cls.schedule_refresh_pages(
            external_data_source_id=external_data_source_id, request_id=request_id
        )

    async def fetch_all(self):
        # returns an iterator that *should* work for big lists
        return self.client.get_people()

    async def fetch_page(self, page: int, max_page_size=500) -> tuple[list, bool]:
        """
        Returns a tuple of members and boolean to indicate if more data
        can be fetched.
        """
        has_more = True
        # Get multiple Action Network pages at a time for better performance
        an_page_size = 25
        # Use floor to handle max_page_size not being a multiple of 25
        # Means that the number of records returned will be slightly smaller
        # This works with pagination (there is a test!)
        an_page_count = math.floor(max_page_size / an_page_size)

        page_offset = an_page_count * (page - 1)  # e.g. 40 for page 3
        initial_page = page_offset + 1  # e.g. 41
        last_page = page_offset + an_page_count  # e.g. 60
        pages = range(initial_page, last_page + 1)  # e.g. 41 to 60

        members = []
        for page in pages:
            logger.debug(f"Fetching Action Network page {page} for {self}")
            response = self.client.get_people(page=page) or {}
            people = response.get("_embedded", {}).get("osdi:people", [])
            if not people:
                has_more = False
                break
            members = members + people
        return members, has_more

    async def fetch_many(self, member_ids: list[str]):
        member_ids = [self.uuid_to_prefixed_id(id) for id in list(set(member_ids))]
        member_id_batches = batched(member_ids, 25)
        members = []
        for batch in member_id_batches:
            osdi_filter_str = " or ".join(
                [f"identifier eq '{member_id}'" for member_id in batch]
            )
            members += list(self.client.get_people(filter=osdi_filter_str))
        return members

    async def fetch_one(self, member_id: str):
        # Fetches a single list member by their unique member ID
        # Mailchimp member IDs are typically the MD5 hash of the lowercase version of the member's email address
        id = self.prefixed_id_to_uuid(member_id)
        member = self.client.get_person(id)
        return member

    async def update_many(self, mapped_records, **kwargs):
        updated_records = []
        for record in mapped_records:
            if len(record.get("update_fields", {})) > 0:
                updated_records.append(await self.update_one(record, **kwargs))
        return updated_records

    async def update_one(
        self, mapped_record, action_network_background_processing=True, **kwargs
    ):
        await sync_to_async(self.capture_event)("data update", data=dict(count=1))
        if len(mapped_record.get("update_fields", {})) == 0:
            return
        id = self.get_record_uuid(mapped_record["member"])
        # TODO: also add standard UK geo data
        # Use benedict so that keys like `postal_addresses[0].postal_code`
        # are unpacked into {'postal_addresses': [{'postal_code': 0}]}
        update_fields = benedict()
        for key, value in mapped_record["update_fields"].items():
            update_fields[key] = value
        logger.debug("Updating AN record", id, update_fields)
        return self.client.update_person(
            id, action_network_background_processing, **update_fields
        )

    def delete_one(self, record_id):
        raise NotImplementedError(
            "Deleting a person is not allowed via the API. DELETE requests will return an error."
        )

    def create_one(self, record: ExternalDataSource.CUDRecord):
        record = self.client.upsert_person(
            email_address=record["email"],
            postal_addresses=[
                {
                    "address_lines": [record["data"].get("addr1")],
                    "locality": record["data"].get("city"),
                    "region": record["data"].get("state"),
                    "country": record["data"].get("country"),
                    "postal_code": record["postcode"],
                }
            ],
        )
        return record

    def create_many(self, records):
        created_records = []
        for record in records:
            created_records.append(self.create_one(record))
        return created_records

    def get_import_data(self):
        logger.debug(f"getting import data where action network source id is {self.id}")
        return GenericData.objects.filter(
            models.Q(data_type__data_set__external_data_source_id=self.id)
            & (
                models.Q(json__email_addresses__0__status="subscribed")
                | models.Q(json__phone_numbers__0__status="subscribed")
            )
        )


class EditableGoogleSheetsSource(ExternalDataSource):
    """
    An editable Google Sheet
    """

    crm_type = "editablegooglesheets"
    oauth_credentials = EncryptedTextField(
        null=True,
        blank=True,
    )

    spreadsheet_id = models.CharField(max_length=250)
    sheet_name = models.CharField(max_length=100)

    id_field = models.CharField(max_length=100)

    has_webhooks = True
    automated_webhooks = True
    introspect_fields = True
    default_data_type = None

    SCOPES = ["https://www.googleapis.com/auth/spreadsheets"]

    class Meta:
        verbose_name = "Editable google sheet"

    @classmethod
    def oauth_flow(cls):
        return google_auth_oauthlib.flow.Flow.from_client_config(
            client_config=settings.GOOGLE_SHEETS_CLIENT_CONFIG, scopes=cls.SCOPES
        )

    @classmethod
    def redirect_success_to_oauth_credentials(cls, redirect_success_url: str) -> str:
        """
        Convert the redirect_success_url (e.g. https://mapped.tools/.../?code=...&state=...)
        into the oauth_credentials that will be used for future Google API requests.
        """
        flow = cls.oauth_flow()
        flow.redirect_uri = redirect_success_url.split("?")[0]
        token = flow.fetch_token(authorization_response=redirect_success_url)
        return json.dumps(
            {
                "access_token": token["access_token"],
                "refresh_token": token["refresh_token"],
                "client_id": flow.client_config["client_id"],
                "client_secret": flow.client_config["client_secret"],
                "scopes": token["scope"],
                "expiry": datetime.fromtimestamp(token["expires_at"]).isoformat(),
            }
        )

    @classmethod
    def get_deduplication_field_names(cls) -> list[str]:
        return ["spreadsheet_id", "sheet_name"]

    @classmethod
    def authorization_url(cls, redirect_url: str) -> str:
        flow = cls.oauth_flow()
        flow.redirect_uri = redirect_url
        authorization_url, state = flow.authorization_url(
            access_type="offline", include_granted_scopes="true", prompt="consent"
        )
        return authorization_url

    @property
    def api(self):
        # Don't cache this property, as the credentials only last 1 hour
        # so will need to be refreshed often.
        credentials = GoogleCredentials.from_authorized_user_info(
            json.loads(self.oauth_credentials)
        )
        if credentials and credentials.expired and credentials.refresh_token:
            logger.info(f"Refreshing Google token for source {self}")
            credentials.refresh(GoogleRequest())
            self.oauth_credentials = json.dumps(
                {
                    "access_token": credentials.token,
                    "refresh_token": credentials.refresh_token,
                    "client_id": credentials.client_id,
                    "client_secret": credentials.client_secret,
                    "scopes": credentials.scopes,
                    "expiry": credentials.expiry.isoformat(),
                }
            )
            # Can't save here as this property is used in async contexts
            # Instead, save() is called after fetch_many and update_many
            # TODO: Make this not a hack!
        return googleapiclient.discovery.build("sheets", "v4", credentials=credentials)

    @property
    def spreadsheets(self) -> googleapiclient.discovery.Resource:
        return self.api.spreadsheets()

    @cached_property
    def spreadsheet(self):
        return self.spreadsheets.get(spreadsheetId=self.spreadsheet_id).execute()

    @property
    def sheet(self):
        return self.get_sheet(sheet_name=self.sheet_name)

    @property
    def lookup_sheet(self):
        return self.get_sheet(sheet_name="MAPPED_LOOKUP_SHEET")

    @property
    def webhook_sheet(self):
        return self.get_sheet(sheet_name="MAPPED_WEBHOOK_SHEET")

    @cached_property
    def headers(self) -> list[str]:
        result = (
            self.spreadsheets.values()
            .get(spreadsheetId=self.spreadsheet_id, range=f"'{self.sheet_name}'!1:1")
            .execute()
        )
        return result["values"][0]

    def get_sheet(self, sheet_name: str):
        return next(
            (
                sheet
                for sheet in self.spreadsheet["sheets"]
                if sheet["properties"]["title"] == sheet_name
            ),
            None,
        )

    def remote_url(self) -> str:
        sheet = self.sheet
        url = self.spreadsheet["spreadsheetUrl"]
        params = {"gid": sheet["properties"]["sheetId"]}
        return f"{url}#{urlencode(params)}"

    def healthcheck(self):
        if self.headers:
            return True
        return False

    def field_definitions(self):
        header_row = self.headers
        return [
            self.FieldDefinition(label=column, value=column) for column in header_row
        ]

    def record_url_template(self):
        return self.remote_url()

    def record_url(self, record_id: str, record_data: dict):
        return self.remote_url()

    async def fetch_one(self, member_id):
        rows = await self.fetch_many([member_id])
        return rows[0] if rows else None

    async def fetch_many(self, id_list: list[str]):
        row_numbers = self.fetch_row_numbers_for_ids(id_list)
        # Save the instance here as credentials may have been refreshed
        # Can't do it in `def api` because of async complexity
        await self.asave()
        if not row_numbers:
            return []
        return self.get_rows(row_numbers)

    async def fetch_all(self):
        return self.get_data()

    def get_data(self) -> list[dict]:
        result = (
            self.spreadsheets.values()
            .get(spreadsheetId=self.spreadsheet_id, range=self.sheet_name)
            .execute()
        )
        data = result["values"]
        headers = data[0]
        return [dict(zip(headers, row)) for row in data[1:]]

    def get_rows(self, row_numbers: list[int]) -> list[dict]:
        last_column = google_sheets.column_index_to_letters(len(self.headers) - 1)
        ranges = [
            f"'{self.sheet_name}'!A{row_number}:{last_column}{row_number}"
            for row_number in row_numbers
            if row_number
        ]
        result = (
            self.spreadsheets.values()
            .batchGet(spreadsheetId=self.spreadsheet_id, ranges=ranges)
            .execute()
        )
        rows = []
        for value_range in result["valueRanges"]:
            rows = rows + value_range["values"]

        records = [dict(zip(self.headers, row)) for row in rows]
        logger.debug(
            f"Google Sheet source {self} got rows {records} for row numbers {row_numbers}"
        )
        return records

    def fetch_row_numbers_for_ids(self, id_list: list[str]):
        """
        No API to search for rows with a column matching a value.
        Instead, create a formula on a lookup sheet, and read
        the value of that formula (!)

        Returns a list of the same length as the input, using
        None if the ID is not found.
        """
        if not self.lookup_sheet:
            self.create_sheet("MAPPED_LOOKUP_SHEET")

        id_column_index = self.headers.index(self.id_field)
        id_column = google_sheets.column_index_to_letters(id_column_index)

        result = (
            self.spreadsheets.values()
            .update(
                spreadsheetId=self.spreadsheet_id,
                range="MAPPED_LOOKUP_SHEET!A1",
                valueInputOption="USER_ENTERED",
                includeValuesInResponse=True,
                body={
                    "values": [
                        [
                            f"=MATCH(\"{id}\", '{self.sheet_name}'!{id_column}:{id_column}, 0)"
                        ]
                        for id in id_list
                    ],
                },
            )
            .execute()
        )
        row_numbers = []
        for row in result["updatedData"]["values"]:
            try:
                row_number = int(row[0])
            except ValueError:
                row_number = None
            row_numbers.append(row_number)
        if len(row_numbers) != len(id_list):
            raise ValueError(
                f"Could not get row numbers for Google Sheets source {self} and ids {id_list}: "
                "returned list did not match input list"
            )
        return row_numbers

    def create_sheet(self, sheet_name: str):
        self.spreadsheets.batchUpdate(
            spreadsheetId=self.spreadsheet_id,
            body={"requests": [{"addSheet": {"properties": {"title": sheet_name}}}]},
        ).execute()
        # Clear spreadsheet metadata after adding a sheet
        del self.spreadsheet

    def get_record_id(self, record: dict):
        return record[self.id_field]

    def get_record_dict(self, record: dict) -> dict:
        return record

    async def update_one(self, mapped_record, **kwargs):
        await sync_to_async(self.capture_event)("data update", data=dict(count=1))
        return await self.update_many([mapped_record])

    async def update_many(self, mapped_records, **kwargs):
        await sync_to_async(self.capture_event)(
            "data update", data=dict(count=len(mapped_records))
        )
        record_ids = [record["member"][self.id_field] for record in mapped_records]
        row_numbers = self.fetch_row_numbers_for_ids(record_ids)
        logger.debug(
            f"Google Sheets source {self} updating rows {row_numbers} for records {record_ids}"
        )
        value_ranges = []
        for i, mapped_record in enumerate(mapped_records):
            row_number = row_numbers[i]
            for i, header in enumerate(self.headers):
                if header not in mapped_record["update_fields"]:
                    continue
                column = google_sheets.column_index_to_letters(i)
                value = mapped_record["update_fields"][header]
                value_ranges.append(
                    {
                        "range": f"'{self.sheet_name}'!{column}{row_number}",
                        "values": [[value]],
                    }
                )

        logger.debug(
            f"Google Sheets source {self} updating google sheet {value_ranges}"
        )
        self.spreadsheets.values().batchUpdate(
            spreadsheetId=self.spreadsheet_id,
            body={"valueInputOption": "USER_ENTERED", "data": value_ranges},
        ).execute()
        # Save the instance here as credentials may have been refreshed
        # Can't do it in `def api` because of async complexity
        await self.asave()

    def webhook_healthcheck(self):
        message = self.check_webhook_errors()
        if not message:
            return True
        raise ValueError(f"Webhook healthcheck: {message}")

    def check_webhook_errors(self):
        if not self.webhook_sheet:
            return "Not enough webhooks - no webhook sheet"
        webhook_sheet_data = (
            self.spreadsheets.values()
            .get(
                spreadsheetId=self.spreadsheet_id,
                range="MAPPED_WEBHOOK_SHEET",
                valueRenderOption="FORMULA",
            )
            .execute()
        )
        values = webhook_sheet_data["values"]
        if not values or len(values) < 2:
            return "Not enough webhooks - not enough rows"
        row_1 = values[0] or [""]
        cell_a1 = row_1[0]
        if "=COUNTIF" not in cell_a1:
            return "No row count in cell A1"
        row_2 = values[1] or ["", ""]
        cell_a2 = row_2[0]
        if not self.webhook_create_url() in cell_a2:
            return "No webhook to webhooks/create in cell A2"
        cell_b2 = row_2[1]
        if not self.webhook_url() in cell_b2:
            return "No webhook to webhooks/auto_update cell B2"
        return None

    def teardown_unused_webhooks(self, force=False):
        # Only teardown if forced or if no webhook behavior is enabled
        should_teardown = force or (
            not self.auto_import_enabled and not self.auto_update_enabled
        )
        if not should_teardown:
            return
        sheet = self.get_sheet("MAPPED_WEBHOOK_SHEET")
        if not sheet:
            return

        logger.info(f"Deleting webhook sheet for source {self}")
        self.spreadsheets.batchUpdate(
            spreadsheetId=self.spreadsheet_id,
            body={
                "requests": [
                    {"deleteSheet": {"sheetId": sheet["properties"]["sheetId"]}}
                ]
            },
        ).execute()
        # Clear spreadsheet metadata after removing a sheet
        del self.spreadsheet

    def enable_auto_import(self) -> Union[None, int]:
        """
        Override to prevent refreshing webhooks every time,
        an expensive operation for Google Sheets
        """
        self.auto_import_enabled = True
        self.setup_webhooks(refresh=False)
        self.save()

    def enable_auto_update(self) -> Union[None, int]:
        """
        Override to prevent refreshing webhooks every time,
        an expensive operation for Google Sheets
        """
        self.auto_update_enabled = True
        self.setup_webhooks(refresh=False)
        self.save()

    def setup_webhooks(self, refresh=True):
        self.teardown_unused_webhooks(force=refresh)
        # Auto-import
        logger.info(f"Setting up webhooks for source {self}")
        if not self.auto_import_enabled and not self.auto_update_enabled:
            return

        webhook_url = self.webhook_url()
        webhook_create_url = self.webhook_create_url()

        id_column_index = self.headers.index(self.id_field)
        id_column = google_sheets.column_index_to_letters(id_column_index)

        if not self.webhook_sheet:
            self.create_sheet("MAPPED_WEBHOOK_SHEET")

        # Set up webhook that fires when rows are added / removed
        # It will call this function to set up webhooks for the new rows
        logger.info(f"Creating add/remove webhook for source {self}")
        self.spreadsheets.values().update(
            spreadsheetId=self.spreadsheet_id,
            range="MAPPED_WEBHOOK_SHEET!A1",
            valueInputOption="USER_ENTERED",
            body={
                "values": [
                    [f"=COUNTIF('{self.sheet_name}'!{id_column}2:{id_column}, \"<>\")"],
                    [f'=IMPORTDATA(CONCATENATE("{webhook_create_url}?count=", A1))'],
                ],
            },
        ).execute()

        total_rows = self.sheet["properties"]["gridProperties"]["rowCount"]
        end_row = max(total_rows, 3)  # ensure at least one webhook created
        row_numbers = range(2, end_row)

        logger.info(f"Creating {total_rows} update webhooks for source {self}")

        # Only watch columns that aren't managed by Mapped
        columns_to_watch = []  # e.g. ['A', 'B', 'D']
        mapped_headers = [
            mapping["destination_column"] for mapping in self.get_update_mapping()
        ]
        for i, header in enumerate(self.headers):
            if header not in mapped_headers:
                columns_to_watch.append(google_sheets.column_index_to_letters(i))

        def get_watch_statement(row_number: int):
            """
            Return a Google Sheets expression that will change when data being watched
            changes.
            """
            cells = [
                f"'{self.sheet_name}'!{column}{row_number}"
                for column in columns_to_watch
            ]
            cells_param = ", ".join(cells)
            return f'JOIN(",", {cells_param})'

        # Set up a webhook for each row of the data that fires when any column
        # is filled / cleared
        self.spreadsheets.values().update(
            spreadsheetId=self.spreadsheet_id,
            range="MAPPED_WEBHOOK_SHEET!B2",
            valueInputOption="USER_ENTERED",
            body={
                "values": [
                    [
                        (
                            f"=IMPORTDATA(CONCATENATE("
                            f'"{webhook_url}?id=", '
                            f"ENCODEURL('{self.sheet_name}'!{id_column}{n}), "
                            '"&record=", '
                            f"ENCODEURL({get_watch_statement(n)})"
                            "))"
                        )
                    ]
                    for n in row_numbers
                ]
            },
        ).execute()

        logger.info(f"Set up webhook for source {self}")

    def get_member_ids_from_webhook(self, webhook_payload: dict) -> list[str]:
        id = webhook_payload.get("id")
        return [id] if id else []

    def delete_one(self, record_id):
        sheet_id = self.sheet["properties"]["sheetId"]
        row_numbers = self.fetch_row_numbers_for_ids([record_id])
        if not row_numbers[0]:
            return
        row_index = row_numbers[0] - 1
        return self.spreadsheets.batchUpdate(
            spreadsheetId=self.spreadsheet_id,
            body={
                "requests": [
                    {
                        "deleteDimension": {
                            "range": {
                                "sheetId": sheet_id,
                                "dimension": "ROWS",
                                "startIndex": row_index,
                                "endIndex": row_index + 1,
                            }
                        }
                    }
                ]
            },
        ).execute()

    def create_one(self, record) -> dict:
        return self.create_many([record])[0]

    def create_many(self, records):
        rows = []
        for record in records:
            row = [
                record.get(header) or record["data"].get(header, "")
                for header in self.headers
            ]
            rows.append(row)
        self.spreadsheets.values().append(
            spreadsheetId=self.spreadsheet_id,
            range=self.sheet_name,
            body={"values": rows},
            valueInputOption="USER_ENTERED",
        ).execute()
        return [dict(zip(self.headers, row)) for row in rows]


class TicketTailorSource(ExternalDataSource):
    """
    Ticket Tailor box office
    """

    crm_type = "tickettailor"

    class Meta:
        verbose_name = "Ticket Tailor box office"

    predefined_column_names = True
    has_webhooks = False
    automated_webhooks = False
    introspect_fields = True
    allow_updates = False
    default_data_type = ExternalDataSource.DataSourceType.EVENT

    defaults = dict(
        # Reports
        data_type=ExternalDataSource.DataSourceType.EVENT,
        # Geocoding
        geography_column="venue.postal_code",
        geography_column_type=ExternalDataSource.GeographyTypes.POSTCODE,
        # Imports
        postcode_field="venue.postal_code",
        title_field="name",
        description_field="description",
        image_field="images.thumbnail",
        start_time_field="start.iso",
        end_time_field="end.iso",
        public_url_field="url",
        address_field="venue.name",
    )

    api_key = EncryptedCharField(max_length=250)

    @classmethod
    def get_deduplication_field_names(self) -> list[str]:
        return ["api_key"]

    @cached_property
    def client(self):
        # https://developers.tickettailor.com/#ticket-tailor-api
        auth = httpx.BasicAuth(username=self.api_key, password="")
        client = httpx.Client(
            auth=auth,
            base_url="https://api.tickettailor.com",
            headers={"Accept": "application/json"},
        )
        return client

    def healthcheck(self):
        # https://developers.tickettailor.com/#ticket-tailor-api-ping
        pong = self.client.get("/v1/ping")
        json = pong.json()
        return json.get("version", "X").startswith("1.")

    def field_definitions(self):
        """
        ActionNetwork activist built-in fields.
        """

        """
        » object	string	none
        » id	string	A unique identifier for the event
        » chk	string	Used for Ticket Tailor checkout chk value
        » access_code	string¦null	Code to access a protected event
        » call_to_action	string	Call to action text used on the event page
        » created_at	integer	none
        » currency	string	Information about the currency the event is configured to use
        » description	string¦null	Description of the event
        » end	object	none
        »» date	string	ISO-8601 date for the end of the event
        »» formatted	string	A formatted date string for the end of the event
        »» iso	string	ISO-8601 date and time for the end of the event
        »» time	string	Time of the end of the event
        »» timezone	string	Timezone offset for the end of the event
        »» unix	integer	Unix timestamp for for the end of the event
        » event_series_id	string	Recurring events are grouped by an event_series_id
        » hidden	string	True, if event is set to hidden
        » images	object	Images that have been uploaded to this event
        »» header	string	Image URL of the header image used on your event page
        »» thumbnail	string	Image URL of the thumbnail used on your event page
        » name	string	Name of the event
        » online_event	string	Returns whether or not the event is online
        » payment_methods	[any]	none
        »» external_id	string	A unique identifier for the payment method
        »» id	string	A unique identifier for internal payment methods
        »» type	string	The type of payment method
        »» name	string	Name of the payment method
        »» instructions	string	Instructions for the customer on how to pay. Used for offline payments.
        » private	string	Returns whether or not the event is private
        » start	object	none
        »» date	string	ISO-8601 date for the start of the event
        »» formatted	string	A formatted date string for the start of the event
        »» iso	string	ISO-8601 date and time for the start of the event
        »» time	string	Time of the start of the event
        »» timezone	string	Timezone offset for the start of the event
        »» unix	integer	Unix timestamp for the start of the event
        » status	string	Status of the event
        » ticket_groups	[any]	none
        »» id	string	A unique ticket group identifier
        »» max_per_order	integer	Maximum number of ticket types that this group can sell
        »» name	string	Name of the ticket types group
        »» sort_order	integer	Sort index of the group in the UI
        »» ticket_ids	[any]	Unique identifiers of ticket type ids that belong to this group
        »»» id	string	none
        » tickets_available	string¦null	Are there any ticket types available?
        » timezone	string	TZ format timezone string
        » total_holds	integer	Total number of holds
        » total_issued_tickets	integer	Total number of issued tickets
        » total_orders	integer	Total number of orders
        » unavailable	string	True, if event is set to unavailable
        » unavailable_status	string¦null	optional custom status message when event is set to be unavailable
        » url	string	Event page URL
        » venue	object	none
        »» name	string¦null	Name of the venue
        »» postal_code	string¦null	Postal code of the venue
        """
        fields = [
            self.FieldDefinition(label="Name", value="name", editable=False),
            self.FieldDefinition(
                label="Description", value="description", editable=False
            ),
            self.FieldDefinition(label="Start time", value="start.iso", editable=False),
            self.FieldDefinition(label="End time", value="end.iso", editable=False),
            self.FieldDefinition(label="Venue", value="venue.name", editable=False),
            self.FieldDefinition(
                label="Postal code", value="venue.postal_code", editable=False
            ),
            self.FieldDefinition(label="URL", value="url", editable=False),
            self.FieldDefinition(
                label="Thumbnail", value="images.thumbnail", editable=False
            ),
            self.FieldDefinition(label="Status", value="status", editable=False),
            self.FieldDefinition(
                label="Is online?", value="online_event", editable=False
            ),
        ]
        return fields

    async def fetch_all(self):
        response = self.client.get("/v1/events").json()
        data = response.get("data", [])
        while next := response.get("links", {}).get("next"):
            response = self.client.get(next).json()
            more_data = response.get("data", [])
            data = data + more_data
        return data

    async def fetch_many(self, member_ids: list[str]):
        all = await self.fetch_all()
        return [record for record in all if record["id"] in member_ids]

    async def fetch_one(self, member_id: str):
        return self.client.get(f"/v1/events/{member_id}").json()


class MapReport(Report, Analytics):
    layers = models.JSONField(default=list, blank=True)
    display_options = models.JSONField(default=dict, blank=True)

    class MapLayer(TypedDict):
        id: str
        name: str
        source: str
        icon_image: Optional[str] = None
        mapbox_paint: Optional[dict] = {}
        mapbox_layout: Optional[dict] = {}
        visible: Optional[bool] = True
        """
        filter: ORM filter dict for GenericData objects like { "json__status": "Published" }
        """
        filter: Optional[dict] = {}
        custom_marker_text: Optional[str] = None

    def get_layers(self) -> list[MapLayer]:
        return self.layers or []

    def get_import_data(self, layer_ids=None):
        filtered_layers = (
            self.get_layers()
            if layer_ids is None
            else [layer for layer in self.get_layers() if layer["id"] in layer_ids]
        )

        if not filtered_layers:
            return GenericData.objects.none()

        visible_layer_ids = [
            layer["source"] for layer in filtered_layers if layer.get("visible", True)
        ]
        return GenericData.objects.filter(
            models.Q(data_type__data_set__external_data_source_id__in=visible_layer_ids)
            & (
                (
                    models.Q(data__startswith="action_network")
                    & (
                        models.Q(json__email_addresses__0__status="subscribed")
                        | models.Q(json__phone_numbers__0__status="subscribed")
                    )
                )
                | (~models.Q(data__startswith="action_network"))
            )
        )

    def get_analytics_queryset(self, layer_ids=None):
        return self.get_import_data(layer_ids=layer_ids)


def generate_puck_json_content():
    return {"content": [], "root": {"props": {}}, "zones": {}}


class HubImage(AbstractImage):
    admin_form_fields = Image.admin_form_fields


class HubImageRendition(AbstractRendition):
    image = models.ForeignKey(
        HubImage, on_delete=models.CASCADE, related_name="renditions"
    )

    class Meta:
        unique_together = (("image", "filter_spec", "focal_point_key"),)


puck_wagtail_root_fields = [
    "title",
    "slug",
    "search_description",
]


class HubHomepage(Page):
    """
    An microsite that incorporates datasets and content pages,
    backed by a custom URL.
    """

    subpage_types = ["hub.HubContentPage"]

    organisation = models.ForeignKey(
        Organisation, on_delete=models.PROTECT, related_name="hubs"
    )

    layers = models.JSONField(blank=True, null=True, default=list)
    puck_json_content = models.JSONField(
        blank=True, null=False, default=generate_puck_json_content
    )
    nav_links = models.JSONField(blank=True, null=True, default=list)
    favicon_url = models.URLField(blank=True, null=True)
    seo_image = models.ForeignKey(
        "hub.HubImage",
        null=True,
        blank=True,
        on_delete=models.SET_NULL,
        related_name="+",
    )
    google_analytics_tag_id = models.CharField(max_length=100, blank=True, null=True)
    custom_css = models.TextField(blank=True, null=True)
    primary_colour = ColorField(blank=True, null=True)
    secondary_colour = ColorField(blank=True, null=True)

    page_panels = Page.content_panels + [
        FieldPanel("puck_json_content", widget=JSONEditorWidget),
        FieldPanel("nav_links", widget=JSONEditorWidget),
        NativeColorPanel("primary_colour"),
        NativeColorPanel("secondary_colour"),
        FieldPanel("custom_css", widget=CodeMirrorEditor(options={"mode": "css"})),
    ]

    data_panels = [
        FieldPanel("organisation"),
        FieldPanel("layers", widget=JSONEditorWidget),
    ]

    seo_panels = Page.promote_panels + [
        FieldPanel("favicon_url"),
        FieldPanel("seo_image"),
        FieldPanel("google_analytics_tag_id"),
    ]

    edit_handler = TabbedInterface(
        [
            ObjectList(seo_panels, heading="Hub SEO"),
            ObjectList(data_panels, heading="Hub data"),
            ObjectList(page_panels, heading="Homepage contents"),
        ]
    )

    def get_layers(self) -> list[MapReport.MapLayer]:
        return self.layers

    class HubNavLinks(TypedDict):
        label: str
        link: str

    def get_nav_links(self) -> list[HubNavLinks]:
        return self.nav_links

    @classmethod
    def create_for_user(
        cls,
        user,
        hostname,
        port=80,
        org=None,
    ):
        """
        Create a new HubHomepage for a user.
        """
        if org:
            if not isinstance(org, Organisation):
                org = Organisation.objects.get(id=org)
        else:
            org = Organisation.get_or_create_for_user(user)
        if site := Site.objects.filter(hostname=hostname, port=port).first():
            return site.root_page.specific

        hub = HubHomepage(
            title=hostname,
            slug=slugify(hostname),
            organisation=org,
        )
        # get root
        root_page = Page.get_first_root_node()
        root_page.add_child(instance=hub)
        hub.save()
        Site.objects.get_or_create(
            hostname=hostname, port=port, site_name=hostname, root_page=hub
        )
        return hub


# Signal when HubHomepage.layers changes to bust the filter cache
# used by tilserver
@receiver(models.signals.post_save, sender=HubHomepage)
def update_site_filter_cache_on_save(sender, instance: HubHomepage, *args, **kwargs):
    site = instance.get_site()
    if site:
        for layer in instance.get_layers():
            cache.set(
                site_tile_filter_dict(site.hostname, layer.get("source")),
                layer.get("filter", {}),
            )


class HubContentPage(Page):
    parent_page_type = ["hub.HubHomepage"]
    subpage_types = ["hub.HubContentPage"]
    puck_json_content = models.JSONField(
        blank=True, null=False, default=generate_puck_json_content
    )

    content_panels = Page.content_panels + [
        FieldPanel("puck_json_content", widget=JSONEditorWidget),
    ]


class APIToken(models.Model):
    """
    A model to store generated and revoked JWT tokens.
    """

    # So we can list tokens for a user
    user = models.ForeignKey(User, on_delete=models.DO_NOTHING, related_name="tokens")
    # In case you need to copy/paste the token again
    token = EncryptedCharField(max_length=1500, default="default_value")
    expires_at = models.DateTimeField()

    # Unencrypted so we can check if the token is revoked or not
    signature = models.CharField(primary_key=True, editable=False, max_length=1500)
    revoked = models.BooleanField(default=False)

    created_at = models.DateTimeField(auto_now_add=True)
    last_update = models.DateTimeField(auto_now=True)

    def __str__(self):
        return f"Revoked JWT Token {self.jti}"


def api_token_key(signature: str) -> str:
    return f"api_token:{signature}"


def refresh_tokens_cache():
    tokens = APIToken.objects.all()
    for token in tokens:
        cache.set(api_token_key(token.signature), token)


def get_api_token(signature: str) -> APIToken:
    return cache.get(api_token_key(signature))


def is_api_token_revoked(signature: str) -> APIToken:
    token = cache.get(api_token_key(signature))
    return token.revoked if token else False


# a signal that, when APIToken is created, updated, updates the apitoken cache
@receiver(models.signals.post_save, sender=APIToken)
def update_apitoken_cache_on_save(sender, instance, *args, **kwargs):
    refresh_tokens_cache()


@receiver(models.signals.post_delete, sender=APIToken)
def update_apitoken_cache_on_delete(sender, instance, *args, **kwargs):
    refresh_tokens_cache()


source_models: dict[str, Type[ExternalDataSource]] = {
    "airtable": AirtableSource,
    "mailchimp": MailchimpSource,
    "actionnetwork": ActionNetworkSource,
    "editablegooglesheets": EditableGoogleSheetsSource,
    "tickettailor": TicketTailorSource,
}


class BatchRequest(models.Model):
    id = models.UUIDField(primary_key=True, default=uuid.uuid4)
    user = models.ForeignKey(User, on_delete=models.CASCADE)
    send_email = models.BooleanField(default=False)
    sent_email = models.BooleanField(default=False)
    status = models.CharField(max_length=32, default="todo")<|MERGE_RESOLUTION|>--- conflicted
+++ resolved
@@ -1,4 +1,3 @@
-<<<<<<< HEAD
 import asyncio
 import hashlib
 import itertools
@@ -9,13 +8,10 @@
 from enum import Enum
 from typing import List, Optional, Self, Type, TypedDict, Union
 from urllib.parse import urlencode, urljoin
-
-from django.conf import settings
-=======
 from datetime import datetime, timezone
 from operator import itemgetter
 
->>>>>>> c4f11701
+from django.conf import settings
 from django.contrib.auth import get_user_model
 from django.contrib.auth.models import AbstractBaseUser
 from django.contrib.gis.db.models import MultiPolygonField, PointField
@@ -23,11 +19,7 @@
 from django.core.cache import cache
 from django.core.exceptions import ValidationError
 from django.db import models
-<<<<<<< HEAD
-from django.db.models import Avg, IntegerField, Max, Min, Q
-=======
-from django.db.models import Avg, FloatField, IntegerField, Max, Min
->>>>>>> c4f11701
+from django.db.models import Avg, FloatField, IntegerField, Max, Min, Q
 from django.db.models.functions import Cast, Coalesce
 from django.db.utils import IntegrityError
 from django.dispatch import receiver
@@ -547,7 +539,6 @@
     unit_type = models.TextField(null=True, choices=UNIT_TYPE_CHOICES)
     unit_distribution = models.TextField(null=True, choices=UNIT_DISTRIBUTION_CHOICES)
     areas_available = models.ManyToManyField("AreaType")
-<<<<<<< HEAD
     external_data_source = models.ForeignKey(
         "ExternalDataSource",
         on_delete=models.CASCADE,
@@ -555,10 +546,8 @@
         blank=True,
         related_name="data_sets",
     )
-=======
     person_type = models.CharField(max_length=10, null=True, blank=True)
     visible = models.BooleanField(default=True)
->>>>>>> c4f11701
 
     def __str__(self):
         if self.label:
@@ -595,14 +584,6 @@
 
 class AreaType(models.Model):
     VALID_AREA_TYPES = ["WMC", "WMC23", "STC", "DIS"]
-<<<<<<< HEAD
-
-    AREA_TYPES = [
-        ("westminster_constituency", "Westminster Constituency"),
-        ("single_tier_council", "Single Tier Council"),
-        ("district_council", "District Council"),
-    ]
-=======
 
     AREA_TYPES = [
         ("westminster_constituency", "Westminster Constituency"),
@@ -624,7 +605,6 @@
         "DIS": "district councils",
     }
 
->>>>>>> c4f11701
     name = models.CharField(max_length=50, unique=True)
     code = models.CharField(max_length=10, unique=True)
     area_type = models.CharField(max_length=50, choices=AREA_TYPES)
@@ -996,14 +976,9 @@
     person_type = models.CharField(max_length=10)
     external_id = models.CharField(db_index=True, max_length=20)
     id_type = models.CharField(max_length=30)
-<<<<<<< HEAD
     name = models.CharField(max_length=500)
-    area = models.ForeignKey(Area, on_delete=models.CASCADE)
-=======
-    name = models.CharField(max_length=200)
     old_area = models.ForeignKey(Area, null=True, blank=True, on_delete=models.CASCADE)
     areas = models.ManyToManyField(Area, through=PersonArea, related_name="people")
->>>>>>> c4f11701
     photo = models.ImageField(null=True, upload_to="person")
     start_date = models.DateField(null=True)
     end_date = models.DateField(null=True)
