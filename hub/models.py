--- conflicted
+++ resolved
@@ -18,12 +18,8 @@
 from django.core.cache import cache
 from django.core.exceptions import ValidationError
 from django.core.management import call_command
-<<<<<<< HEAD
+from django.core.validators import FileExtensionValidator
 from django.db import connection, models
-=======
-from django.core.validators import FileExtensionValidator
-from django.db import models
->>>>>>> 83ce20b2
 from django.db.models import Avg, IntegerField, Max, Min, Q
 from django.db.models.functions import Cast, Coalesce
 from django.db.utils import IntegrityError
@@ -1895,12 +1891,8 @@
                 Used to batch-import data.
                 """
                 structured_data = get_update_data(self, record)
-<<<<<<< HEAD
                 column_types = structured_data.pop("column_types")
                 postcode_data: PostcodesIOResult = await loaders["postcodesIO"].load(
-=======
-                postcode_data = await loaders["postcodesIO"].load(
->>>>>>> 83ce20b2
                     self.get_record_field(record, self.geography_column)
                 )
                 update_data = {
