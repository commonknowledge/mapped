--- conflicted
+++ resolved
@@ -1344,25 +1344,14 @@
                         return_data.append(None)
                         continue
                     else:
-<<<<<<< HEAD
-                        possible_values = enrichment_df.loc[
-=======
                         print(f"picking key {key['member_id']} {key['source_path']} from data frame")
                         enrichment_value = enrichment_df.loc[
->>>>>>> c5d59d6b
                             # Match the member's geography to the enrichment source's geography
                             enrichment_df[self.geography_column]
                             == relevant_member_geography,
                             # and return the requested value for this enrichment source row
                             key["source_path"],
                         ].values
-<<<<<<< HEAD
-                        if possible_values.size <= 0:
-                            return_data.append(None)
-                        enrichment_value = possible_values[0]
-                        if enrichment_value is None or enrichment_value is np.nan or enrichment_value == np.nan:
-                            return_data.append(None)
-=======
                         if enrichment_value:
                             enrichment_value = enrichment_value[0]
                             if enrichment_value is np.nan or enrichment_value == np.nan:
@@ -1371,7 +1360,6 @@
                             else:
                                 print(f"picked {enrichment_value} for {key['member_id']} {key['source_path']}")
                                 return_data.append(enrichment_value)
->>>>>>> c5d59d6b
                         else:
                             print(f"missing data for {key['member_id']} {key['source_path']}")
                             return_data.append(None)
