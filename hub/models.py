--- conflicted
+++ resolved
@@ -1474,10 +1474,7 @@
         """
         For use by views to query data without having to instantiate the class / query the database for the CRM first
         """
-<<<<<<< HEAD
-=======
         logger.debug(f"getting import data where external data source id is {id}")
->>>>>>> eef1db9f
         return GenericData.objects.filter(
             data_type__data_set__external_data_source_id=id
         )
@@ -1957,7 +1954,7 @@
 
         source = ExternalDataSource.objects.get(pk=external_data_source_id)
         default_source_permissions = source.default_data_permissions()
-                
+
         if user is None or not user.is_authenticated:
             logger.debug("No user provided, returning default permissions")
             return default_source_permissions
