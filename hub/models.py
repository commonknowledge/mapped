--- conflicted
+++ resolved
@@ -2747,7 +2747,6 @@
             else settings.MEDIUM_PRIORITY_IMPORT_ROW_COUNT_THRESHOLD
         )
         priority_enum = None
-<<<<<<< HEAD
         try:
             match len(members):
                 case _ if len(members) < settings.SUPER_QUICK_IMPORT_ROW_COUNT_THRESHOLD:
@@ -2763,19 +2762,6 @@
         except TypeError:
             # In cases where members is not a list, we can't determine the length
             priority_enum = ProcrastinateQueuePriority.VERY_SLOW
-=======
-        match member_count:
-            case _ if member_count < settings.SUPER_QUICK_IMPORT_ROW_COUNT_THRESHOLD:
-                priority_enum = ProcrastinateQueuePriority.SUPER_QUICK
-            case (
-                _
-            ) if member_count < settings.MEDIUM_PRIORITY_IMPORT_ROW_COUNT_THRESHOLD:
-                priority_enum = ProcrastinateQueuePriority.MEDIUM
-            case _ if member_count < settings.LARGE_IMPORT_ROW_COUNT_THRESHOLD:
-                priority_enum = ProcrastinateQueuePriority.SLOW
-            case _:
-                priority_enum = ProcrastinateQueuePriority.VERY_SLOW
->>>>>>> 0da98455
         member_count = 0
         batches = batched(members, settings.IMPORT_UPDATE_ALL_BATCH_SIZE)
         for i, batch in enumerate(batches):
