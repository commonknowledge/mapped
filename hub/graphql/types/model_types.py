--- conflicted
+++ resolved
@@ -1251,17 +1251,12 @@
         specific = self.specific
         if hasattr(specific, "puck_json_content"):
             json = specific.puck_json_content
-<<<<<<< HEAD
-            for field in models.puck_wagtail_root_fields:
-                json["root"]["props"][field] = getattr(specific, field)
-=======
             try:
                 if "root" in json and "props" in json["root"]:
                     for field in models.puck_wagtail_root_fields:
                         json["root"]["props"][field] = getattr(specific, field)
             except Exception as e:
                 logger.error(f"Error adding root fields to puck json: {e}")
->>>>>>> 83069179
             return json
         return {}
 
