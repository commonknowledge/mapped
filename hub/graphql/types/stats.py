--- conflicted
+++ resolved
@@ -347,33 +347,7 @@
     ]
 
     if len(numerical_keys) > 0:
-<<<<<<< HEAD
-        # Provide some special variables to the col editor
-        values = df[numerical_keys].values
-        df["first"] = values.max(axis=1)
-        # column name of "first"
-        df["first_label"] = df[numerical_keys].idxmax(axis=1)
-        if len(numerical_keys) > 1:
-            df["total"] = values.sum(axis=1)
-            try:
-                df["second"] = np.partition(values, -2, axis=1)[:, -2]
-                # df["second_label"] = # TODO: get the column name of the second highst value
-                # df["second_label"] = df[numerical_keys].apply(lambda x: x.nlargest(2).index[-1], axis=1)
-                # As above, but using numpy not pandas
-                df["second_label"] = df[numerical_keys].columns[
-                    df[numerical_keys].values.argsort()[:, -2]
-                ]
-                df["majority"] = df["first"] - df["second"]
-            except Exception:
-                pass
-            if len(numerical_keys) > 2:
-                try:
-                    df["third"] = np.partition(values, -3, axis=1)[:, -3]
-                except Exception:
-                    pass
-=======
         df = add_computed_columns(df, numerical_keys)
->>>>>>> 37300d30
 
     # Apply the row-level cols
     if pre_calcs:
@@ -389,13 +363,8 @@
                     numerical_keys += [col.name]
                 if col.is_percentage and col.name not in percentage_keys:
                     percentage_keys += [col.name]
-<<<<<<< HEAD
             except Exception as e:
                 logger.warning(f"Error in statistics pre_calcs: {e}")
-=======
-            except Exception:
-                pass
->>>>>>> 37300d30
 
     # --- Group by the groupby keys ---
     # respecting aggregation operations
@@ -530,33 +499,7 @@
         df = df_mode.join(df_aggregated, on="gss", how="left")
 
     if len(numerical_keys) > 0:
-<<<<<<< HEAD
-        # Provide some special variables to the col editor
-        values = df[numerical_keys].values
-        df["first"] = values.max(axis=1)
-        # column name of "first"
-        df["first_label"] = df[numerical_keys].idxmax(axis=1)
-        if len(numerical_keys) > 1:
-            df["total"] = values.sum(axis=1)
-            try:
-                df["second"] = np.partition(values, -2, axis=1)[:, -2]
-                # df["second_label"] = # TODO: get the column name of the second highst value
-                # df["second_label"] = df[numerical_keys].apply(lambda x: x.nlargest(2).index[-1], axis=1)
-                # As above, but using numpy not pandas
-                df["second_label"] = df[numerical_keys].columns[
-                    df[numerical_keys].values.argsort()[:, -2]
-                ]
-                df["majority"] = df["first"] - df["second"]
-            except Exception:
-                pass
-        if len(numerical_keys) > 2:
-            try:
-                df["third"] = np.partition(values, -3, axis=1)[:, -3]
-            except Exception:
-                pass
-=======
         df = add_computed_columns(df, numerical_keys)
->>>>>>> 37300d30
 
         # Apply formulas
         if post_calcs and len(post_calcs) > 0:
@@ -572,13 +515,8 @@
                         numerical_keys += [col.name]
                     if col.is_percentage and col.name not in percentage_keys:
                         percentage_keys += [col.name]
-<<<<<<< HEAD
                 except Exception as e:
                     logger.warning(f"Error in statistics post_calcs: {e}")
-=======
-                except Exception:
-                    pass
->>>>>>> 37300d30
 
             # Then recalculate based on the formula, since they may've doctored the values.
             df = add_computed_columns(df, numerical_keys)
@@ -630,11 +568,7 @@
                 AggregationOp.Mean if col in percentage_keys else AggregationOp.Sum
             )
             aggop = calculated_column_aggop or simple_asserted_aggop or default_aggop
-<<<<<<< HEAD
-            agg_dict[col] = aggop.value.lower()
-=======
             agg_dict[col] = aggregation_op_to_agg_func(aggop)
->>>>>>> 37300d30
         df_n = (
             df[[n for n in numerical_keys if n not in exclude_keys]]
             .reset_index()
