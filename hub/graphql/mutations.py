import uuid
from typing import List, Optional

from django.utils.text import slugify

import strawberry
import strawberry_django
from strawberry import auto
from strawberry.field_extensions import InputMutationExtension
from strawberry.types.info import Info
from strawberry_django.auth.utils import get_current_user
from strawberry_django.permissions import IsAuthenticated

from hub import models
from hub.graphql.types import model_types


@strawberry.input
class IDObject:
    id: str


@strawberry.input
class UpdateMappingItemInput:
    source: str
    source_path: str
    destination_column: str


@strawberry_django.input(models.ExternalDataSource, partial=True)
class ExternalDataSourceInput:
    id: auto
    name: auto
    data_type: auto
    description: auto
    organisation: auto
    geography_column: auto
    geography_column_type: auto
    postcode_field: auto
    first_name_field: auto
    last_name_field: auto
    full_name_field: auto
    email_field: auto
    phone_field: auto
    address_field: auto
    auto_update_enabled: auto
    update_mapping: Optional[List[UpdateMappingItemInput]]
    auto_import_enabled: auto


@strawberry_django.input(models.AirtableSource, partial=True)
class AirtableSourceInput(ExternalDataSourceInput):
    api_key: auto
    base_id: auto
    table_id: auto


@strawberry.input
class MapLayerInput:
    id: str
    name: str
    source: str
    visible: Optional[bool] = True


@strawberry_django.input(models.MapReport, partial=True)
class MapReportInput:
    id: auto
    organisation: auto
    name: auto
    slug: Optional[str]
    description: auto
    created_at: auto
    last_update: auto
    layers: Optional[List[MapLayerInput]]


@strawberry.mutation(extensions=[IsAuthenticated(), InputMutationExtension()])
async def create_organisation(
    info: Info, name: str, slug: Optional[str] = None, description: Optional[str] = None
) -> models.Membership:
    org = await models.Organisation.objects.acreate(
        name=name, slug=slug, description=description
    )
    user = get_current_user(info)
    membership = await models.Membership.objects.acreate(
        user=user, organisation=org, role="owner"
    )
    return membership


@strawberry_django.input(models.Organisation, partial=True)
class OrganisationInputPartial:
    id: auto
    name: str
    slug: Optional[str]
    description: Optional[str]


@strawberry.mutation(extensions=[IsAuthenticated()])
def enable_auto_update(external_data_source_id: str) -> models.ExternalDataSource:
    data_source = models.ExternalDataSource.objects.get(id=external_data_source_id)
    data_source.enable_auto_update()
    return data_source


@strawberry.mutation(extensions=[IsAuthenticated()])
def disable_auto_update(external_data_source_id: str) -> models.ExternalDataSource:
    data_source = models.ExternalDataSource.objects.get(id=external_data_source_id)
    data_source.disable_auto_update()
    return data_source


@strawberry.type
class ExternalDataSourceAction:
    request_id: str
    external_data_source: model_types.ExternalDataSource


@strawberry.mutation(extensions=[IsAuthenticated()])
async def trigger_update(external_data_source_id: str) -> ExternalDataSourceAction:
    data_source = await models.ExternalDataSource.objects.aget(
        id=external_data_source_id
    )
    # Use this ID to track all jobs against it
    request_id = str(uuid.uuid4())
    await data_source.schedule_refresh_all(request_id=request_id)
    return ExternalDataSourceAction(
        request_id=request_id, external_data_source=data_source
    )


@strawberry.mutation(extensions=[IsAuthenticated()])
def refresh_webhooks(external_data_source_id: str) -> models.ExternalDataSource:
    data_source = models.ExternalDataSource.objects.get(id=external_data_source_id)
    data_source.refresh_webhooks()
    return data_source


def create_with_computed_args(model, info, data, computed_args):
    args = {
        **strawberry_django.mutations.resolvers.parse_input(info, vars(data).copy()),
        **computed_args(info, data, model),
    }
    return strawberry_django.mutations.resolvers.create(info, model, args)


@strawberry_django.mutation(extensions=[IsAuthenticated()])
def create_airtable_source(
    info: Info, data: AirtableSourceInput
) -> models.ExternalDataSource:
    return create_with_computed_args(
        models.AirtableSource,
        info,
        data,
        computed_args=lambda info, data, model: {
            "organisation": get_or_create_organisation_for_source(info, data)
        },
    )


@strawberry_django.mutation(extensions=[IsAuthenticated()], handle_django_errors=True)
def create_map_report(info: Info, data: MapReportInput) -> models.MapReport:
    return create_with_computed_args(
        models.MapReport,
        info,
        data,
        computed_args=lambda info, data, model: {
            "organisation": get_or_create_organisation_for_source(info, data),
            "slug": data.slug or slugify(data.name),
        },
    )


def get_or_create_organisation_for_source(info: Info, data: any):
    if data.organisation:
        return data.organisation
    user = get_current_user(info)
    if (
        isinstance(data.organisation, strawberry.unset.UnsetType)
        or data.organisation is None
    ):
        if user.memberships.first() is not None:
            print("Assigning the user's default organisation")
            organisation = user.memberships.first().organisation
        else:
            print("Making an organisation for this user")
            organisation = models.Organisation.objects.create(
                name=f"{user.username}'s organisation", slug=f"{user.username}-org"
            )
            models.Membership.objects.create(
                user=user, organisation=organisation, role="owner"
            )
    return organisation


@strawberry_django.mutation(extensions=[IsAuthenticated()])
<<<<<<< HEAD
def import_all(external_data_source_id: str) -> models.ExternalDataSource:
    data_source = models.ExternalDataSource.objects.get(id=external_data_source_id)
    data_source.schedule_import_all()
    return data_source


@strawberry_django.input(models.SharingPermission, partial=True)
class SharingPermissionCUDInput:
    id: auto
    external_data_source_id: auto
    organisation_id: auto
    visibility_record_coordinates: auto
    visibility_record_details: auto


@strawberry.input
class SharingPermissionInput:
    id: Optional[strawberry.scalars.ID] = None
    external_data_source_id: strawberry.scalars.ID
    organisation_id: strawberry.scalars.ID
    visibility_record_coordinates: Optional[bool] = False
    visibility_record_details: Optional[bool] = False
    deleted: Optional[bool] = False


@strawberry_django.mutation(extensions=[IsAuthenticated()])
def update_sharing_permissions(
    info: Info, from_org_id: str, permissions: List[SharingPermissionInput]
) -> List[models.ExternalDataSource]:
    user = get_current_user(info)
    for permission in permissions:
        source = models.ExternalDataSource.objects.get(
            id=permission.external_data_source_id
        )
        if not str(source.organisation_id) == from_org_id:
            raise PermissionError(
                "This data source does not belong to the organisation you specified."
            )
        if not source.organisation.members.filter(user=user).exists():
            raise PermissionError(
                "You do not have permission to change sharing preferences for this data source."
            )
        if permission.deleted:
            models.SharingPermission.objects.filter(id=permission.id).delete()
        else:
            models.SharingPermission.objects.update_or_create(
                # id=permission.id,
                external_data_source_id=permission.external_data_source_id,
                organisation_id=permission.organisation_id,
                defaults={
                    "visibility_record_coordinates": permission.visibility_record_coordinates,
                    "visibility_record_details": permission.visibility_record_details,
                },
            )
    # Return data sources for the current org
    result = list(
        models.ExternalDataSource.objects.filter(organisation_id=from_org_id).all()
    )
    return result
=======
async def import_all(external_data_source_id: str) -> ExternalDataSourceAction:
    data_source = await models.ExternalDataSource.objects.aget(
        id=external_data_source_id
    )
    request_id = str(uuid.uuid4())
    await data_source.schedule_import_all(request_id=request_id)
    return ExternalDataSourceAction(
        request_id=request_id, external_data_source=data_source
    )
>>>>>>> 50b93ec5
<|MERGE_RESOLUTION|>--- conflicted
+++ resolved
@@ -113,7 +113,7 @@
 
 @strawberry.type
 class ExternalDataSourceAction:
-    request_id: str
+    id: strawberry.scalars.ID
     external_data_source: model_types.ExternalDataSource
 
 
@@ -126,7 +126,8 @@
     request_id = str(uuid.uuid4())
     await data_source.schedule_refresh_all(request_id=request_id)
     return ExternalDataSourceAction(
-        request_id=request_id, external_data_source=data_source
+        id=request_id,
+        external_data_source=data_source
     )
 
 
@@ -195,11 +196,16 @@
 
 
 @strawberry_django.mutation(extensions=[IsAuthenticated()])
-<<<<<<< HEAD
-def import_all(external_data_source_id: str) -> models.ExternalDataSource:
-    data_source = models.ExternalDataSource.objects.get(id=external_data_source_id)
-    data_source.schedule_import_all()
-    return data_source
+async def import_all(external_data_source_id: str) -> ExternalDataSourceAction:
+    data_source = await models.ExternalDataSource.objects.aget(
+        id=external_data_source_id
+    )
+    request_id = str(uuid.uuid4())
+    await data_source.schedule_import_all(request_id=request_id)
+    return ExternalDataSourceAction(
+        id=request_id,
+        external_data_source=data_source
+    )
 
 
 @strawberry_django.input(models.SharingPermission, partial=True)
@@ -254,15 +260,4 @@
     result = list(
         models.ExternalDataSource.objects.filter(organisation_id=from_org_id).all()
     )
-    return result
-=======
-async def import_all(external_data_source_id: str) -> ExternalDataSourceAction:
-    data_source = await models.ExternalDataSource.objects.aget(
-        id=external_data_source_id
-    )
-    request_id = str(uuid.uuid4())
-    await data_source.schedule_import_all(request_id=request_id)
-    return ExternalDataSourceAction(
-        request_id=request_id, external_data_source=data_source
-    )
->>>>>>> 50b93ec5
+    return result