--- conflicted
+++ resolved
@@ -360,11 +360,8 @@
             "constituency_foe_group_count": "constituency_foe_groups",
             "power_postcodes_count": "power_postcodes",
             "tcc_open_letter_signatories_count": "tcc_open_letter_signatories",
-<<<<<<< HEAD
-=======
             "wildlife_trusts_reserves_count": "wildlife_trusts_reserves",
             "rspb_reserves_count": "rspb_reserves",
->>>>>>> c4f11701
             "council_net_zero_date": "council_net_zero_details",
             "council_action_scorecard_total": "council_action_scorecard_sections",
         }
@@ -427,13 +424,9 @@
             elif kwargs.get("pc"):
                 gss_codes = mapit.postcode_point_to_gss_codes(kwargs["pc"])
 
-<<<<<<< HEAD
-            areas = Area.objects.filter(gss__in=gss_codes)
-=======
             areas = Area.objects.filter(
                 gss__in=gss_codes, area_type__code__in=settings.AREA_SEARCH_AREA_CODES
             )
->>>>>>> c4f11701
             areas = list(areas)
         except (
             NotFoundException,
@@ -470,30 +463,20 @@
         elif search == "":
             context["error"] = (
                 "Please enter a postcode, or the name of a constituency, MP, or local authority"
-<<<<<<< HEAD
-            )
-        else:
-            areas_raw = Area.objects.filter(name__icontains=search)
-=======
             )
         else:
             areas_raw = Area.objects.filter(
                 name__icontains=search,
                 area_type__code__in=settings.AREA_SEARCH_AREA_CODES,
             )
->>>>>>> c4f11701
             people_raw = Person.objects.filter(name__icontains=search)
 
             context["areas"] = list(areas_raw)
             for person in people_raw:
-<<<<<<< HEAD
-                context["areas"].append(person.area)
-=======
                 # XXX
                 context["areas"].extend(
                     [a for a in person.areas.filter(personarea__person_type="MP")]
                 )
->>>>>>> c4f11701
 
             if len(context["areas"]) == 0:
                 context["error"] = (
@@ -508,25 +491,17 @@
             for area in context["areas"]:
                 try:
                     area.mp = Person.objects.get(
-<<<<<<< HEAD
-                        area=area, end_date__isnull=True, person_type="MP"
-=======
                         areas=area,
                         end_date__isnull=True,
                         personarea__person_type="MP",
                         personarea__end_date__isnull=True,
->>>>>>> c4f11701
                     )
                 except Person.DoesNotExist:
                     pass
 
                 try:
                     area.ppcs = Person.objects.filter(
-<<<<<<< HEAD
-                        area=area, end_date__isnull=True, person_type="PPC"
-=======
                         areas=area, end_date__isnull=True, person_type="PPC"
->>>>>>> c4f11701
                     )
                 except Person.DoesNotExist:
                     pass
@@ -535,40 +510,19 @@
             context["areas"].sort(key=lambda area: area.name)
             context["areas_by_type"] = [
                 {
-<<<<<<< HEAD
-                    "type": "current-constituencies",
-                    "areas": [],
-                },
-                {
-                    "type": "future-constituencies",
-                    "areas": [],
-                },
-                {
-                    "type": "local-authorities",
-=======
                     "type": "WMC23",
                     "areas": [],
                 },
                 {
                     "type": "LA",
->>>>>>> c4f11701
                     "areas": [],
                 },
             ]
             for area in context["areas"]:
-<<<<<<< HEAD
-                if area.area_type.code == "WMC":
-                    context["areas_by_type"][0]["areas"].append(area)
-                elif area.area_type.code == "WMC23":
-                    context["areas_by_type"][1]["areas"].append(area)
-                else:
-                    context["areas_by_type"][2]["areas"].append(area)
-=======
                 if area.area_type.code == "WMC23":
                     context["areas_by_type"][0]["areas"].append(area)
                 elif area.area_type.code != "WMC":
                     context["areas_by_type"][1]["areas"].append(area)
->>>>>>> c4f11701
 
         return context
 
