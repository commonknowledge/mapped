--- conflicted
+++ resolved
@@ -3,11 +3,7 @@
 from django.conf import settings
 from django.db import connection
 from django.db.utils import OperationalError
-<<<<<<< HEAD
 from django.http import HttpResponse, JsonResponse
-=======
-from django.http import JsonResponse
->>>>>>> c4f11701
 from django.views.generic import FormView, TemplateView
 
 import mailchimp_marketing as MailChimp
@@ -119,14 +115,11 @@
     template_name = "hub/contact.html"
 
 
-<<<<<<< HEAD
-=======
 class ToolsView(TitleMixin, TemplateView):
     page_title = ""
     template_name = "hub/tools.html"
 
 
->>>>>>> c4f11701
 class MailChimpSuccessView(TitleMixin, TemplateView):
     page_title = "Contact us"
     template_name = "hub/sign_up_success.html"
@@ -290,6 +283,7 @@
                     "datasets": DataSet.objects.filter(visible=True).count(),
                 }
             )
+
         except OperationalError:
             return JsonResponse(
                 {
