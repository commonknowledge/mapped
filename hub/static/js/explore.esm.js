import Modal from 'bootstrap/js/dist/modal'
import { createApp, toRaw } from 'vue/dist/vue.esm-bundler.js'
import * as L from 'leaflet';
import { GeoSearchControl, OpenStreetMapProvider } from 'leaflet-geosearch';
import trackEvent from './analytics.esm.js'

L.Icon.Default.imagePath = '/static/leaflet/images/';

const app = createApp({
  delimiters: ['${', '}'],
  data() {
    return {
      view: 'map', // which page view is active (map or table)
      datasets: [], // datasets from datasets.json
      datasetsLoaded: false, // whether we are fetching datasets for display in the filter modal
      map: null, // the Leaflet Map instance
      table: null, // rows of data to be rendered as a table
      loading: true, // whether map/table data is currently loading (default to true on pageload, even though that's technically a lie, because we know the first thing we'll do is start loading)

      filters: [], // filters to be applied on next Update
      shader: null, // shader to applied on next Update
      columns: [], // additional columns to be requested on next Update
      area_type: "WMC23", // the area type to fetch
      area_type_changed: false, // so we know to reload the map
      area_types: [{
        slug: "WMC23",
        label: "New constituencies",
        short_label: "constituencies",
        description: "These are the constituencies in which parliamentary candidates are currently standing for election."
      }, {
        slug: "WMC",
<<<<<<< HEAD
        label: "Current constituencies",
        short_label: "constituencies",
        description: "These are the constituencies currently represented by MPs in UK Parliament."
      }, {
        slug: "WMC23",
        label: "Future constituencies",
        short_label: "constituencies",
        description: "These are the constituencies in which parliamentary candidates will soon be standing for election."
      }, {
=======
        label: "Old constituencies",
        short_label: "constituencies",
        description: "These are the constituencies that were represented by MPs in UK Parliament until May 2024."
      }, {
>>>>>>> c4f11701
        slug: "STC",
        label: "Single Tier councils",
        short_label: "councils",
        description: "Includes county councils, London boroughs, unitary authorities, and metropolitain districts."
      }, {
        slug: "DIS",
        label: "District councils",
        short_label: "councils",
        description: "Some places are served by both a county council, and one of these district councils, which handle local services like rubbish collection and planning applications."
      }],

      filters_applied: false, // were filters applied on the last Update?
      area_count: 0, // number of areas returned on last Update

      key: null, // info to be displayed in the "key" for the currenly selected shader
      legend: null, // info to be displayed in the "legend" for the currenly selected shader

      currentType: 'filter', // what to add from the Add Dataset modal (filter, shader, or column)
      searchText: '', // filter datasets by name in the Add Dataset modal
      sortBy: 'Constituency Name', // column to use to sort the table
      sortOrder: 1, // sort order direction - 1 for ascending, 0 for descending
      downloadCsvWithNextTableUpdate: false,
    }
  },
  watch: {
    area_type(newType, oldType) { this.updateState() }
  },
  computed: {
    datasetModal() {
<<<<<<< HEAD
      return new Modal(this.$refs.datasetModal)
    },
    areaTypeModal() {
=======
      if (this.datasetModal) {
        return this.datasetModal
      }
      return new Modal(this.$refs.datasetModal)
    },
    areaTypeModal() {
      if (this.areaTypeModal) {
        return this.areaTypeModal
      }
>>>>>>> c4f11701
      return new Modal(this.$refs.areaTypeModal)
    },
    selectableDatasets() {
      let categories = {
        mp: [],
        opinion: [],
        place: [],
        movement: []
      }
      this.datasets.forEach((d) => {
        if ( this.datasetMatchesSearchText(d) && this.datasetIsSelectable(d) ) {
          categories[d.category].push(d)
        }
      })
      return categories
    },
    mapViewActive() {
      return this.view == 'map'
    },
    tableViewActive() {
      return this.view == 'table'
    },

    sortedTable() {
      var sortType = this.getSortType()
      return [...this.table.data]
        .sort((a,b) => {
          var a_c = a[this.sortBy]
          var b_c = b[this.sortBy]

          // we need to convert numbers into number objects in order for the sorting to work
          if (sortType == "numeric") {
            a_c = Number(a_c)
            b_c = Number(b_c)
          }

          if (a_c >= b_c) {
            return this.sortOrder
          }
          return -this.sortOrder
        })
    }
  },
  mounted() {
    this.restoreState()
    this.$refs.filtersContainer.removeAttribute('hidden')
    this.$refs.shaderContainer.removeAttribute('hidden')
    this.$refs.columnContainer.removeAttribute('hidden')
    this.$refs.datasetModal.addEventListener('shown.bs.modal', (e) => {
      this.$refs.datasetModal.querySelector('.search-input input').focus()
      this.$refs.datasetModal.querySelector('.modal-body:last-child').scrollTop = 0
    })
    this.$refs.datasetModal.addEventListener('hidden.bs.modal', (e) => {
      this.searchText = ''
    })

    window.vuethis = this;
  },
  methods: {
    loadDatasets(datasets = []) {
      const url = new URL(window.location.origin + '/explore/datasets.json')
      if (datasets.length > 0) { url.searchParams.set('datasets', datasets) }

      var area_type = this.area_type

      return fetch(url.href)
        .then(response => response.json())
        .then((datasets) => {
          datasets.forEach(function(d) {
            if ("stats" in d && area_type in d["stats"]) {
              if (d["stats"][area_type]["defaultValue"]) {
                d["defaultValue"] = d["stats"][area_type]["defaultValue"]
              }
              d["stats"] = d["stats"][area_type]
            }
          })
          datasets = datasets.sort((a, b) => {
            if (a.is_favourite != b.is_favourite) {
              return a.is_favourite ? -1 : 1
            } else if (a.is_featured != b.is_featured) {
              return a.is_featured ? -1 : 1
            } else {
              return a.title.localeCompare(b.title)
            }
          })
          this.datasets = datasets
        })
    },
    getSortType() {
      var filterType = "text"
      var all_cols = this.filters.concat(this.columns)
      var ds = all_cols.filter(f => f.title == this.sortBy)
      if (ds.length > 0) {
        filterType = ds[0].data_type
      }

      if (["percent", "float", "integer"].includes(filterType)) {
        return "numeric"
      }
      return "natural"
    },
    getDataset(datasetName) {
      // Get the first dataset which has the given datasetName,
      // or contains a "type" (sub-dataset) with the given datasetName.
      const dataset = this.datasets.find(d => {
        if (d.name == datasetName) {
          return true
        } else if (d.types && d.types.find(t => t.name == datasetName)) {
          return true
        }
      })
      if (dataset) { return dataset }
      console.log(`Cannot load dataset: ${datasetName}`)
    },
    selectFilter() {
      this.currentType = 'filter'
      this.datasetModal.show()
      this.loadDatasets().then(() => { this.datasetsLoaded = true })
      trackEvent('explore_add_filter_click')
    },
    selectAreaType() {
      this.areaTypeModal.show()
    },
    selectShader() {
      this.currentType = 'shader'
      this.datasetModal.show()
      this.loadDatasets().then(() => { this.datasetsLoaded = true })
      trackEvent('explore_add_shader_click')
    },
    selectColumn() {
      this.currentType = 'column'
      this.datasetModal.show()
      this.loadDatasets().then(() => { this.datasetsLoaded = true })
      trackEvent('explore_add_column_click')
    },
    addFilterOrShader(datasetName) {
      switch (this.currentType) {
        case 'filter': this.addFilter(datasetName); break
        case 'shader': this.addShader(datasetName); break
        case 'column': this.addColumn(datasetName); break
      }
      this.datasetModal.hide()
    },
    addFilter(datasetName, current = {}) {
      const dataset = this.getDataset(datasetName)

      dataset.selectedComparator = current.comparator ||
        Object.keys(dataset.comparators)[0]
      dataset.selectedValue = current.value || dataset.defaultValue

      if (!dataset.selectedValue && dataset.options) {
        dataset.selectedValue = dataset.options[0]
      }

      if (!dataset.selectedType && dataset.types) {
        dataset.selectedType = dataset.types[0].name
      }

      this.filters.push(dataset)

      trackEvent('explore_filter_added', {
        'dataset': datasetName
      });
    },
    removeFilter(filterName) {
      this.filters = this.filters.filter(f => f.name != filterName)
    },
    addColumn(datasetName) {
      const dataset = this.getDataset(datasetName)

      if (!dataset.selectedType && dataset.types) {
        dataset.selectedType = dataset.types[0].name
      }

      this.columns.push(dataset)

      trackEvent('explore_column_added', {
        'dataset': datasetName
      });
    },
    removeColumn(columnName) {
      this.columns = this.columns.filter(f => f.name != columnName)
    },
    addShader(datasetName) {
      this.shader = this.getDataset(datasetName)

      if (!this.shader.selectedType && this.shader.types) {
        this.shader.selectedType = this.shader.types[0].name
      }

      trackEvent('explore_shader_added', {
        'dataset': datasetName
      });
    },
    removeShader(_shaderName) {
      this.shader = null
      this.key = null
      this.legend = null
    },
    state() {
      const state = {}

      this.filters.forEach(function(d) {
        var value = d.selectedValue
        if ( value && Array.isArray(value) ) {
          value = value.join(",")
        }

        if (d.selectedType) {
          state[`${d.selectedType}__${d.selectedComparator}`] = value
        } else {
          state[`${d.name}__${d.selectedComparator}`] = value
        }
      })

      if (this.shader) {
        if (this.shader.selectedType) {
          state['shader'] = this.shader.selectedType
        } else {
          state['shader'] = this.shader.name
        }
      }

      // don’t bother saving view unless it’s been changed from default
      if ( this.view != 'map' ) { state['view'] = this.view }

      if ( this.area_type != 'WMC' ) { state['area_type'] = this.area_type }

      if (this.columns.length) {
        var cols = []
        this.columns.forEach(function(d) {
          if (d.selectedType) {
            cols.push(d.selectedType)
          } else {
            cols.push(d.name)
          }
        })

        state['columns'] = cols.join(',')
      }

      return state
    },
    url(pathname = window.location.pathname) {
      const url = new URL(window.location.origin + pathname)

      for (const [key, value] of Object.entries(this.state())) {
        url.searchParams.set(key, value)
      }

      return url
    },
    filtersValid() {
      return this.filters.every(function(filter){
        return filter.selectedValue !== "" && filter.selectedValue !== null;
      });
    },
    geomUrl() {
      let url = new URL(window.location.origin + '/exploregeometry.json')

      if (["WMC", "WMC23", "DIS", "STC"].includes(this.area_type)) {
        url = new URL(window.location.origin + '/exploregeometry/' + this.area_type + '.json')
      }

      return url
    },
    updateState() {
      if (this.filtersValid()) {
        window.history.replaceState(this.state(), '', this.url())
        this.updateResults()
      }
    },
    restoreState() {
      const params = new URL(window.location).searchParams
      const pending = {}

      for (const [key, v] of params.entries()) {
        if (key == 'view' ) {
          this.view = v;
        } else if (key == 'shader') {
          pending[v] = () => { this.addShader(v) }
        } else if (key == 'columns') {
          pending[v] = () => { for (const col of v.split(',')) { this.addColumn(col) } }
        } else if (key == 'area_type') {
          pending[v] = () => { this.area_type = v }
        } else {
          const index = key.indexOf('__')
          const name = key.slice(0, index)
          const comparator = key.slice(index + 2)
          const is_in = key.indexOf('__in')
          let value = v
          if ( is_in > 0 ) {
            value = value.split(',')
          }
          pending[name] = () => { this.addFilter(name, { comparator, value }) }
        }
      }

      const request = this.loadDatasets(Object.keys(pending))
      for (let i in pending) { request.then(pending[i]) }

      request.then(() => { this.updateResults() })
    },
    changeView(newView) {
      this.view = newView
      this.updateState()

      if ( this.view == 'map' ){
        // Sometimes a race condition means the map is initialised while hidden.
        // When this happens, Leaflet is unable to determine which tiles to load,
        // because it doesn’t know what is visible and what isn’t.
        // To fix this, we tell Leaflet to recalculate dimensions, on a slight delay,
        // because the map element should be visible by then.
        var _this = this
        setTimeout(function(){
          toRaw(_this.map).invalidateSize()
        }, 100)
      }
    },
    changeAreaType(slug) {
      this.area_type = slug
      this.area_type_changed = true
      this.areaTypeModal.hide()
      trackEvent('explore_area_type_changed', {
        'area_type': slug
      });
    },
    getAreaType(slug) {
      return this.area_types.find((t) => {
        return t["slug"] == slug
      })
    },
    updateResults() {
      if (this.view == 'map') {
        this.updateMap()
      } else {
        this.updateTable()
      }

      trackEvent('explore_update_view', {
        'view': this.view
      });
    },
    setUpMap() {
      var _this = this;
      this.loading = true
      this.map = new L.Map(this.$refs.map).setView([54.0934, -2.8948], 7)

      var tiles = new L.TileLayer(
        'https://tile.thunderforest.com/atlas/{z}/{x}/{y}.png?apikey=7ac28b44c7414ced98cd4388437c718d',
        {
          maxZoom: 19,
          attribution: '&copy; <a href="http://www.openstreetmap.org/copyright">OpenStreetMap</a>'
        }
      ).addTo(toRaw(this.map))

      const searchControl = new GeoSearchControl({
        provider: new OpenStreetMapProvider({
          params: {
            email: 'localintelligencehub@theclimatecoalition.org',
            countrycodes: 'gb', // limit results to UK
            addressdetails: 1
          }
        }),
        resultFormat: function(args){
          // no need to include UK in the labels
          return args.result.label.replace(', United Kingdom', '');
        },
        style: 'button',
        updateMap: false // we handle our own pan/zoom
      });
      toRaw(this.map).addControl(searchControl);
      toRaw(this.map).on('geosearch/showlocation', function(args){
        trackEvent('explore_location_search', {
          'search_term': args.location.label
        });
        toRaw(_this.map).fitBounds(args.location.bounds, {
          maxZoom: 10,
          padding: [100, 100]
        });
      });

      return this.setUpMapAreas()
    },
    removeMapAreas() {
      toRaw(this.map).removeLayer(window.geojson)
      return this.setUpMapAreas()
    },
    setUpMapAreas() {
      // Fetch and plot all boundary polygons once
      return fetch(this.geomUrl())
        .then(response => response.json())
        .then(data => {
          window.geojson = new L.GeoJSON(data, {
            style: (feature) => {
              return {
                fillColor: feature.properties.color,
                fillOpacity: feature.properties.opacity,
                color: 'white',
                weight: 1,
                opacity: 1,
              }
            },
            onEachFeature: (feature, layer) => {
              layer.name = feature.properties.name
              layer.bindTooltip(feature.properties.name)
              layer.on({
                mouseover: (e) => { e.target.setStyle({ weight: 5 }) },
                mouseout: (e) => { e.target.setStyle({ weight: 1 }) },
                click: (e) => {
                  trackEvent('explore_area_click', {
                    'area_type': feature.properties.type,
                    'area_name': feature.properties.name
                  }).always(function(e){
                    window.location.href = `/area/${feature.properties.type}/${feature.properties.name}`
                  });
                },
              })
            }
          }).addTo(toRaw(this.map))

          this.key = null
          this.legend = null
          if ("properties" in data && data["properties"]) {
            var p = data["properties"]
            if ("legend" in p) {
              this.legend = p["legend"]
            } else {
              this.key = p
            }
          }

          this.loading = false
          this.area_type_changed = false
        })
    },
    updateMap() {
      if (!this.map) {
        this.setUpMap().then( this.filterMap )
      } else if ( this.area_type_changed) {
        this.removeMapAreas().then( this.filterMap )
      } else {
        this.filterMap()
      }
    },
    filterMap() {
      this.loading = true
      this.filters_applied = (this.filters.length > 0)

      fetch(this.url('/explore.json'))
        .then(response => response.json())
        .then(data => {
          var features = {};
          data.features.forEach((feature) => {
            features[feature.properties.PCON13CD] = feature.properties;
          });

          this.area_count = Object.keys(features).length

          window.geojson.eachLayer(function (layer) {
            if ( features[layer.feature.properties.PCON13CD] ) {
              var props = features[layer.feature.properties.PCON13CD];
              // "show" the feature
              var text = "<strong>" + props["name"] + "</strong><table class=\"table table-sm\">"
              for (p in props) {
                if (["name", "type", "color", "opacity", "PCON13CD"].includes(p)) {
                  continue
                }
                text += "<tr><td>" + p + "</td><td> " + props[p] + "</td></tr>"
              }
              text += "</table>"
              layer.bindTooltip(text)
              layer.setStyle({
                opacity: 1,
                fillColor: props.color,
                fillOpacity: props.opacity
              })
            } else {
              layer.bindTooltip(layer.name)
              // "hide" the feature
              layer.setStyle({
                opacity: 0,
                fillOpacity: 0
              })
            }
          })

          this.key = null
          this.legend = null
          if ("properties" in data && data["properties"]) {
            var p = data["properties"]
            if ("legend" in p) {
              this.legend = p["legend"]
            } else {
              this.key = p
            }
          }

          this.loading = false
        })
    },
    updateTable() {
      this.loading = true
      this.filters_applied = (this.filters.length > 0)

      if (this.sortBy == 'Constituency Name' || this.sortBy == 'Council Name') {
          if (["DIS", "STC"].includes(this.area_type)) {
            this.sortBy = "Council Name"
          } else {
            this.sortBy = "Constituency Name"
          }
      }

      fetch(this.url('/explore.csv'))
        .then(response => response.blob())
        .then(data => {
          Papa.parse(data, {
            header: true,
            skipEmptyLines: true,
            complete: (results) => {
              this.area_count = results["data"].length
              this.table = results
            }
          })

          if ( this.downloadCsvWithNextTableUpdate ) {
            this.downloadCsvWithNextTableUpdate = false
            var a = document.createElement("a")
            a.href = window.URL.createObjectURL(data)
            a.download = "explore.csv"
            a.click()
            window.URL.revokeObjectURL(a.href)
            trackEvent('explore_download_csv')
          }

          this.loading = false
        })
    },
    sort: function(sortBy){
      if(this.sortBy === sortBy) {
        this.sortOrder = -this.sortOrder;
      } else {
        this.sortBy = sortBy
      }
    },
    ariaSort: function(header){
      if ( this.sortBy === header ) {
        if ( this.sortOrder === -1 ) {
          return 'descending'
        } else {
          return 'ascending'
        }
      } else {
        return undefined // remove the aria-sort attribute
      }
    },
    downloadCSV() {
      this.downloadCsvWithNextTableUpdate = true
      this.updateState()
    },
    datasetMatchesSearchText(dataset) {
      var haystack = dataset.title + ' ' + dataset.source_label
      if ( dataset.description ) {
        haystack = haystack + ' ' + dataset.description
      }
      var needle = this.searchText
      return haystack.toLowerCase().indexOf(needle.toLowerCase()) > -1
    },
    datasetIsSelectable(dataset) {
      if (!dataset.areas_available.includes(this.area_type)) {
        return false
      }
      switch(this.currentType) {
        case 'column':
          // All datasets are selectable if we are currently
          // picking a column to add to the table view.
          return true
        case 'filter':
          return dataset.is_filterable
        case 'shader':
          return ["party", "constituency_ruc", "council_type"].includes(dataset.name) || !["json", "date", "profile_id"].includes(dataset.data_type) && dataset.is_shadable
        default:
          return true
      }
    },
    getDataTypesForCurrentArea(dataset) {
        return dataset.types.filter(t => t.area_type === this.area_type || t.area_type === null)
    },
    areaTypeHasMP(area_type) {
      return ( area_type === "WMC" || area_type === "WMC23" )
    }
  }
})

export default app<|MERGE_RESOLUTION|>--- conflicted
+++ resolved
@@ -29,22 +29,10 @@
         description: "These are the constituencies in which parliamentary candidates are currently standing for election."
       }, {
         slug: "WMC",
-<<<<<<< HEAD
-        label: "Current constituencies",
-        short_label: "constituencies",
-        description: "These are the constituencies currently represented by MPs in UK Parliament."
-      }, {
-        slug: "WMC23",
-        label: "Future constituencies",
-        short_label: "constituencies",
-        description: "These are the constituencies in which parliamentary candidates will soon be standing for election."
-      }, {
-=======
         label: "Old constituencies",
         short_label: "constituencies",
         description: "These are the constituencies that were represented by MPs in UK Parliament until May 2024."
       }, {
->>>>>>> c4f11701
         slug: "STC",
         label: "Single Tier councils",
         short_label: "councils",
@@ -74,11 +62,6 @@
   },
   computed: {
     datasetModal() {
-<<<<<<< HEAD
-      return new Modal(this.$refs.datasetModal)
-    },
-    areaTypeModal() {
-=======
       if (this.datasetModal) {
         return this.datasetModal
       }
@@ -88,7 +71,6 @@
       if (this.areaTypeModal) {
         return this.areaTypeModal
       }
->>>>>>> c4f11701
       return new Modal(this.$refs.areaTypeModal)
     },
     selectableDatasets() {
