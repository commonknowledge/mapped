--- conflicted
+++ resolved
@@ -113,37 +113,6 @@
         });
     })
 
-<<<<<<< HEAD
-    $('.js-collapsable-mailing-list-form').each(setUpCollapsableMailingListForm);
-
-    $('.js-mailing-list-signup').on('submit', function(e){
-        e.preventDefault();
-        var $form = $(this);
-        $('.invalid-feedback').remove()
-        mailingListSignup($form).then(function(response){
-            if (response['response'] == 'ok') {
-                $form.hide()
-                $('.js-mailing-list-success').removeClass('d-none')
-            } else {
-                console.log(response)
-                for (var k in response["errors"]) {
-                    var id = '#' + k
-                    var el = $(id)
-                    el.addClass('is-invalid')
-                    var error_el = $('<div>')
-                    error_el.addClass('invalid-feedback d-block fs-6 mt-2')
-                    error_el.html( '<p>' + response["errors"][k].join(", ") + '</p>' )
-                    el.after(error_el)
-                }
-
-                if ("mailchimp" in response["errors"]) {
-                    var error_el = $('<div>')
-                    error_el.addClass('invalid-feedback d-block fs-6 mt-2')
-                    error_el.html( '<p>There was a problem signing you up, please try again.</p>' )
-                    $form.before(error_el)
-                }
-            }
-=======
     $('.form-check + .conditional-fields').each(function(){
         var $target = $(this); // the .conditional-fields element
         var inputSetName = $target.prev().find('input').eq(0).attr('name');
@@ -228,7 +197,6 @@
             }
 
             modal.hide();
->>>>>>> c4f11701
         });
     })
 })