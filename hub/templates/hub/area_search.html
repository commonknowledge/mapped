{% extends "hub/base.html" %}

{% load hub_filters %}

{% block content %}

<div class="py-5">
    <div class="container mt-lg-3">

        <h1 class="mb-4 text-primary">Search for a location</h1>
        <label class="form-label" for="search">Enter a postcode, or the name of a constituency, MP, or local authority</label>
        <form class="row mt-2 mb-2 js-homepage-search" style="max-width: 30rem;" action="{% url 'area_search' %}">
            <div class="col">
                <div class="search-input search-input-lg">
                    {% include 'hub/includes/icons/search.html' %}
                    <input name="search" value="{{ search|default_if_none:"" }}" type="search" id="search" class="form-control form-control-lg {% if error %}is-invalid{% endif %}">
                </div>
              {% if error %}
                <div class="invalid-feedback d-block fs-6 mt-2">
                    {{ error }}
                </div>
              {% endif %}
            </div>
            <div class="col-auto">
                <button type="submit" class="btn btn-primary btn-lg">Search</button>
            </div>
        </form>
        <a class="js-geolocate d-none d-flex align-items-center btn btn-link px-0" href=".">
            {% include 'hub/includes/icons/geolocate.html' with classes="me-2" %}
            Use my current location
        </a>

      {% if areas %}
        <div class="search-results">
          {% for area_type in areas_by_type %}
          {% if area_type.areas %}
            {% include 'hub/includes/search-results-area-type-intro.html' with type=area_type.type areas=area_type.areas %}
            <div>
              {% for area in area_type.areas %}
                <div class="card shadow-sm mb-3 mb-md-4">
                    <div class="card-body">
                        <h3 class="card-title mb-3"><a href="{{ area.get_absolute_url }}" class="stretched-link">{{ area.name|highlight:search }}</a></h3>
                      {% if area.mp %}
                        <div class="d-flex align-items-center">
                            {% include 'hub/includes/person-photo.html' with person=area.mp width="32" height="32" %}
<<<<<<< HEAD
                            <p class="mb-0 ms-2 text-muted">{{ area.mp.name|highlight:search }}, MP</p>
=======
                            <p class="mb-0 ms-2 text-muted">
                                {{ area.mp.name|highlight:search }}
                              {% if area.mp.party %}
                                ({{ area.mp.party }})
                              {% endif %}
                            </p>
>>>>>>> c4f11701
                        </div>
                      {% elif area.ppcs %}
                        {% for ppc in area.ppcs %}
                        <div class="d-flex align-items-center mt-2">
                            {% include 'hub/includes/person-photo.html' with person=ppc width="32" height="32" %}
<<<<<<< HEAD
                            <p class="mb-0 ms-2 text-muted">{{ ppc.name|highlight:search }} (PPC)</p>
=======
                            <p class="mb-0 ms-2 text-muted">
                                {{ ppc.name|highlight:search }}
                              {% if ppc.party %}
                                ({{ ppc.party }})
                              {% endif %}
                            </p>
>>>>>>> c4f11701
                        </div>
                        {% endfor %}
                      {% endif %}
                      {% if area.area_type.code == "STC" %}
                        <p class="mb-0 text-muted">Single Tier council</p>
                      {% elif area.area_type.code == "DIS" %}
                        <p class="mb-0 text-muted">District council</p>
                      {% endif %}
                    </div>
                </div>
              {% endfor %}
            </div>
          {% endif %}
          {% endfor %}
        </div>
      {% endif %}

    </div>
</div>

{% endblock %}<|MERGE_RESOLUTION|>--- conflicted
+++ resolved
@@ -43,31 +43,23 @@
                       {% if area.mp %}
                         <div class="d-flex align-items-center">
                             {% include 'hub/includes/person-photo.html' with person=area.mp width="32" height="32" %}
-<<<<<<< HEAD
-                            <p class="mb-0 ms-2 text-muted">{{ area.mp.name|highlight:search }}, MP</p>
-=======
                             <p class="mb-0 ms-2 text-muted">
                                 {{ area.mp.name|highlight:search }}
                               {% if area.mp.party %}
                                 ({{ area.mp.party }})
                               {% endif %}
                             </p>
->>>>>>> c4f11701
                         </div>
                       {% elif area.ppcs %}
                         {% for ppc in area.ppcs %}
                         <div class="d-flex align-items-center mt-2">
                             {% include 'hub/includes/person-photo.html' with person=ppc width="32" height="32" %}
-<<<<<<< HEAD
-                            <p class="mb-0 ms-2 text-muted">{{ ppc.name|highlight:search }} (PPC)</p>
-=======
                             <p class="mb-0 ms-2 text-muted">
                                 {{ ppc.name|highlight:search }}
                               {% if ppc.party %}
                                 ({{ ppc.party }})
                               {% endif %}
                             </p>
->>>>>>> c4f11701
                         </div>
                         {% endfor %}
                       {% endif %}
