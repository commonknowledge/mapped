--- conflicted
+++ resolved
@@ -256,10 +256,7 @@
 
     {% include 'hub/includes/add-data-modal.html' %}
     {% include 'hub/includes/area-type-modal.html' %}
-<<<<<<< HEAD
-=======
-
->>>>>>> c4f11701
+
 </div>
 
 {% include 'hub/includes/feedback-modal.html' %}
