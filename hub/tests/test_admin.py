--- conflicted
+++ resolved
@@ -53,8 +53,4 @@
         context = response.context
         form = context["adminform"]
 
-<<<<<<< HEAD
-        self.assertGreaterEqual(len(form.fields), 16)
-=======
-        self.assertEqual(len(form.fields), 18)
->>>>>>> c4f11701
+        self.assertEqual(len(form.fields), 19)