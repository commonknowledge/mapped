--- conflicted
+++ resolved
@@ -583,14 +583,10 @@
         self.assertTemplateUsed(response, "hub/area_search.html")
 
         context = response.context
-<<<<<<< HEAD
-        self.assertEqual(len(context["areas"]), 6)
-=======
         self.assertEqual(len(context["areas"]), 5)
         self.assertContains(response, "Borsetshire East Council")
         self.assertContains(response, "Borsetshire East District Council")
         self.assertNotContains(response, "/WMC/Borsetshire East")
->>>>>>> c4f11701
 
 
 class testUserFavouriteViews(TestCase):
