FROM python:3.12.3
ENV INSIDE_DOCKER=1 \
    PYTHONUNBUFFERED=1 \
    PYTHONDONTWRITEBYTECODE=1 \
    PIP_NO_CACHE_DIR=off \
    PIP_DISABLE_PIP_VERSION_CHECK=on \
    PIP_DEFAULT_TIMEOUT=100 \
    POETRY_VERSION=1.8.1 \
    POETRY_VIRTUALENVS_CREATE=true \
    POETRY_VIRTUALENVS_IN_PROJECT=true \
    PYSETUP_PATH="/opt/pysetup" \
    SHELL=/bin/bash
RUN curl -sL https://deb.nodesource.com/setup_22.x | bash
RUN apt-get update && apt-get install -y \
<<<<<<< HEAD
    binutils gdal-bin libproj-dev git nodejs python3-dev \
=======
    binutils libgdal-dev gdal-bin libproj-dev git npm \
>>>>>>> c4f11701
    && rm -rf /var/lib/apt/lists/*
RUN curl -sSL https://install.python-poetry.org | python -
ENV PATH="/root/.local/bin:$PATH"
WORKDIR $PYSETUP_PATH
COPY poetry.lock pyproject.toml ./
# Not needed (mapping handled by docker-compose)
# WORKDIR /app
# COPY . .
#RUN ./manage.py collectstatic --no-input
RUN echo "source .venv/bin/activate 2>/dev/null" >> "/root/.bashrc"<|MERGE_RESOLUTION|>--- conflicted
+++ resolved
@@ -12,11 +12,7 @@
     SHELL=/bin/bash
 RUN curl -sL https://deb.nodesource.com/setup_22.x | bash
 RUN apt-get update && apt-get install -y \
-<<<<<<< HEAD
-    binutils gdal-bin libproj-dev git nodejs python3-dev \
-=======
-    binutils libgdal-dev gdal-bin libproj-dev git npm \
->>>>>>> c4f11701
+    binutils libgdal-dev gdal-bin libproj-dev git nodejs python3-dev \
     && rm -rf /var/lib/apt/lists/*
 RUN curl -sSL https://install.python-poetry.org | python -
 ENV PATH="/root/.local/bin:$PATH"
