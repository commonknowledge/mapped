--- conflicted
+++ resolved
@@ -3,9 +3,7 @@
 # check that we are in the expected directory
 cd `dirname $0`/..
 
-<<<<<<< HEAD
-./manage.py import_areas
-./manage.py import_mps
+script/dev-command ./manage.py run_all_import_scripts $@
 
 COMMANDS=$(find hub/management/commands/ -name 'import_*' -printf '%f\n' | sed 's#[.]py##')
 
@@ -30,7 +28,4 @@
 
     # Reset script to ignore errors if errors were temporarily prevented
     set +e
-done
-=======
-script/dev-command ./manage.py run_all_import_scripts $@
->>>>>>> c4f11701
+done