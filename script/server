#!/bin/bash

# abort on any errors
set -e

# check that we are in the expected directory
cd `dirname $0`/..

ACTION=$1
[ -n "$ACTION" ] || ACTION="--local"

case "$ACTION" in
    --local)
        script/bootstrap
        source .env
        if [ "$DEVENV" == "docker" ] ; then
            echo "==> Removing any stopped or crashed containers..."
            docker compose rm
            echo "==> Removing node_modules volume if present..."
            docker volume rm noiseworks_node_modules || true
            echo "==> Starting development environment, hit ^C to stop..."
            docker compose up
        else
            echo "==> Starting development server..."
            script/server --development
        fi
        ;;
    --development)
        poetry install --no-root
        source .venv/bin/activate
        npm install --no-package-lock --no-audit
        ./script/build_js
        ./manage.py migrate
<<<<<<< HEAD
        ./manage.py createcachetable
        ./manage.py runserver 0.0.0.0:8000
=======
        if [ "$CODESPACES" == "true" ] ; then
            ./manage.py runserver 0.0.0.0:8000 --insecure
        else
            ./manage.py runsslserver 0.0.0.0:8000
        fi
>>>>>>> c4f11701
        ;;
    --staging)
        ./manage.py migrate
        ./manage.py createcachetable
        ./manage.py runserver 0.0.0.0:8000 --insecure
        ;;
    *)
        echo "Error: Unknown argument, ${ACTION}."
        echo "Usage: script/server [ --local ] | --development | --staging"
        exit 1
        ;;
esac
<|MERGE_RESOLUTION|>--- conflicted
+++ resolved
@@ -31,16 +31,8 @@
         npm install --no-package-lock --no-audit
         ./script/build_js
         ./manage.py migrate
-<<<<<<< HEAD
         ./manage.py createcachetable
         ./manage.py runserver 0.0.0.0:8000
-=======
-        if [ "$CODESPACES" == "true" ] ; then
-            ./manage.py runserver 0.0.0.0:8000 --insecure
-        else
-            ./manage.py runsslserver 0.0.0.0:8000
-        fi
->>>>>>> c4f11701
         ;;
     --staging)
         ./manage.py migrate
