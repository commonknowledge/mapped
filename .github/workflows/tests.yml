--- conflicted
+++ resolved
@@ -34,11 +34,8 @@
         POETRY_VIRTUALENVS_CREATE: "false"
         MAPIT_URL: https://mapit.mysociety.org/
         MAPIT_API_KEY: "not_a_key"
-<<<<<<< HEAD
+        ELECTORAL_COMMISSION_API_KEY: ${{ secrets.ELECTORAL_COMMISSION_API_KEY }}
         ENCRYPTION_SECRET_KEY: ${{ secrets.ENCRYPTION_SECRET_KEY }}
-=======
-        ELECTORAL_COMMISSION_API_KEY: ${{ secrets.ELECTORAL_COMMISSION_API_KEY }}
->>>>>>> 598efa68
         TEST_AIRTABLE_MEMBERLIST_BASE_ID: ${{ secrets.TEST_AIRTABLE_MEMBERLIST_BASE_ID }}
         TEST_AIRTABLE_MEMBERLIST_TABLE_NAME: ${{ secrets.TEST_AIRTABLE_MEMBERLIST_TABLE_NAME }}
         TEST_AIRTABLE_MEMBERLIST_API_KEY: ${{ secrets.TEST_AIRTABLE_MEMBERLIST_API_KEY }}
