{
    "version": "0.2.0",
<<<<<<< HEAD
    "compounds": [
      {
        "name": "Run all app services",
        "configurations": [
          "Python: Run webapp",
          "Python: Run background tasks"
        ]
      }
    ],
    "configurations": [     
        {
            "name": "Python: Run webapp",
=======
    "configurations": [
        {
            "name": "Run debug server",
>>>>>>> 9b8a722c
            "type": "debugpy",
            "request": "launch",
            "justMyCode": false,
            "program": "${workspaceFolder}/manage.py",
            "args": [
                "runserver"
            ],
            "django": true
        },
        {
<<<<<<< HEAD
          "name": "Python: Run background tasks",
          "type": "debugpy",
          "request": "launch",
          "program": "${workspaceFolder}/manage.py",
          "args": [
            "procrastinate", "worker"
          ],
          "justMyCode": true,
          "django": true
=======
            "name": "Start backend containers",
            "type": "node-terminal",
            "command": "docker compose up",
            "request": "launch"
        },
        {
            "name": "Start frontend",
            "type": "node-terminal",
            "command": "cd nextjs && nvm use && npm install && npm run dev",
            "request": "launch"
        }
    ],
    "compounds": [
        {
            "name": "App",
            "configurations": [
                "Start backend containers",
                "Start frontend"
            ]
>>>>>>> 9b8a722c
        }
    ]
}<|MERGE_RESOLUTION|>--- conflicted
+++ resolved
@@ -1,23 +1,8 @@
 {
     "version": "0.2.0",
-<<<<<<< HEAD
-    "compounds": [
-      {
-        "name": "Run all app services",
-        "configurations": [
-          "Python: Run webapp",
-          "Python: Run background tasks"
-        ]
-      }
-    ],
-    "configurations": [     
-        {
-            "name": "Python: Run webapp",
-=======
     "configurations": [
         {
-            "name": "Run debug server",
->>>>>>> 9b8a722c
+            "name": "Django",
             "type": "debugpy",
             "request": "launch",
             "justMyCode": false,
@@ -28,8 +13,19 @@
             "django": true
         },
         {
-<<<<<<< HEAD
-          "name": "Python: Run background tasks",
+            "name": "Start backend containers",
+            "type": "node-terminal",
+            "command": "docker compose up",
+            "request": "launch"
+        },
+        {
+            "name": "NextJS",
+            "type": "node-terminal",
+            "command": "cd nextjs && npm install && npm run dev",
+            "request": "launch"
+        },
+        {
+          "name": "Django background worker",
           "type": "debugpy",
           "request": "launch",
           "program": "${workspaceFolder}/manage.py",
@@ -38,27 +34,16 @@
           ],
           "justMyCode": true,
           "django": true
-=======
-            "name": "Start backend containers",
-            "type": "node-terminal",
-            "command": "docker compose up",
-            "request": "launch"
-        },
-        {
-            "name": "Start frontend",
-            "type": "node-terminal",
-            "command": "cd nextjs && nvm use && npm install && npm run dev",
-            "request": "launch"
         }
     ],
     "compounds": [
         {
             "name": "App",
             "configurations": [
-                "Start backend containers",
-                "Start frontend"
+                "NextJS",
+                "Django",
+                "Django background worker"
             ]
->>>>>>> 9b8a722c
         }
     ]
 }